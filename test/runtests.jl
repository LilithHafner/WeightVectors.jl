using DynamicDiscreteSamplers
using HypothesisTests
using Random
using Test
using Aqua
using StableRNGs
using StatsBase

@test DynamicDiscreteSamplers.DEBUG === true

function ensure_sampler_conforms_to_rng_api(source, domain)
    # Conventional usage
    let x = rand(source)
        @test x isa Int
        @test x in domain
    end

    let x = rand(source, 3)
        @test x isa Vector{Int}
        @test length(x) == 3
        @test all(i in domain for i in x)
    end

    let x = [3, 4, 5]
        @test rand!(x, source) === x
        @test all(i in domain for i in x)
    end

    let x = rand(source, 3, 4, 5)
        @test x isa Array{Int, 3}
        @test size(x) == (3, 4, 5)
        @test all(i in domain for i in x)
    end

    let x = rand(source, 3, 4, 5)
        @test x isa Array{Int, 3}
        @test all(i in domain for i in x)
    end

    let x = fill(0, 2, 2, 2, 2)
        @test rand!(x, source) === x
        @test x isa Array{Int, 4}
        @test all(i in domain for i in x)
    end

<<<<<<< HEAD
    samples_counts = countmap([rand(rng, ds1) for _ in 1:10^5])
    counts_est = [samples_counts[i] for i in (b ÷ 2 + 1):b]
    ps_exact = [i/((b ÷ 2)*(b+1) - (b ÷ 4)*(b ÷ 2 + 1)) for i in (b ÷ 2 + 1):b]

    chisq_test = ChisqTest(counts_est, ps_exact)
    @test pvalue(chisq_test) > 0.002

    ds2 = DynamicDiscreteSampler()

    append!(ds2, range, weights)

    delete!(ds2, 1)
    delete!(ds2, 2)

    push!(ds2, 2, 200.0)
    push!(ds2, 1000, 1000.0)

    samples_counts = countmap(rand(rng, ds2, 10^5))
    counts_est = [samples_counts[i] for i in [2:b..., 1000]]
    wsum = (b ÷ 2)*(b+1) - 3 + 200 + 1000
    ps_exact = [i == 2 ? 200/wsum : i/wsum for i in [2:b..., 1000]]

    chisq_test = ChisqTest(counts_est, ps_exact)
    @test pvalue(chisq_test) > 0.002

    for i in [2:b..., 1000]
        delete!(ds2, i)
    end

    push!(ds2, 1, 1.0)
    push!(ds2, 2, 2.0)

    samples_counts = countmap([rand(rng, ds2) for _ in 1:10^4])
    counts_est = [samples_counts[1], samples_counts[2]]
    ps_exact = [1/3, 2/3]

    chisq_test = ChisqTest(counts_est, ps_exact)
    @test pvalue(chisq_test) > 0.002

    delete!(ds2, 2)
    @test unique([rand(rng, ds2) for _ in 1:10^3]) == [1]

    ds3 = DynamicDiscreteSampler()
    push!(ds3, 1, 2.0^-1024 + 2.0^-1023) # subnormal
    push!(ds3, 2, 2.0^-1023) # subnormal
    push!(ds3, 3, 2.0^-1022)
    samples_counts = countmap([rand(rng, ds3) for _ in 1:10^4])
    counts_est = [samples_counts[i] for i in 1:3]
    ps_exact = [1/3, 2/9, 4/9]

    chisq_test = ChisqTest(counts_est, ps_exact)
    @test pvalue(chisq_test) > 0.002
end

@testset "rng usage tests" begin
    function getstate_default_rng()
        t = current_task()
        (t.rngState0, t.rngState1, t.rngState2, t.rngState3, t.rngState4)
    end
    ds = DynamicDiscreteSampler()
    push!(ds, 1, 1.0)
    state1 = getstate_default_rng()
    rand(ds)
    state2 = getstate_default_rng()
    @test state1 != state2
    rand(Xoshiro(42), ds)
    state3 = getstate_default_rng()
    @test state2 == state3
end

@testset "Random API" begin
    dds = DynamicDiscreteSampler()
    push!(dds, 1, 1.0)
    push!(dds, 2, 2.0)

    w = DynamicDiscreteSamplers.FixedSizeWeights(2)
    w[1] = 1.0
    w[2] = 2.0

    for source in [dds, w]

        # Conventional usage
        let x = rand(source)
            @test x isa Int
            @test x in 1:2
        end

        let x = rand(source, 3)
            @test x isa Vector{Int}
            @test length(x) == 3
            @test all(i in 1:2 for i in x)
        end

        let x = [3, 4, 5]
            @test rand!(x, source) === x
            @test all(i in 1:2 for i in x)
        end

        let x = rand(source, 3, 4, 5)
            @test x isa Array{Int, 3}
            @test size(x) == (3, 4, 5)
            @test all(i in 1:2 for i in x)
        end

        let x = rand(source, 3, 4, 5)
            @test x isa Array{Int, 3}
            @test all(i in 1:2 for i in x)
=======
    # Advanced usage (See https://docs.julialang.org/en/v1/stdlib/Random/#rand-api-hook)
    for rng in [Random.default_rng(), Xoshiro(42), StableRNG(42), Random.MersenneTwister(42)]
        let sampler = Random.Sampler(rng, source)
            x = [rand(rng, sampler) for _ in 1:1000]
            @test all(xi isa Int for xi in x)
            @test all(xi in domain for xi in x)
            @test !allequal(x)
>>>>>>> 29098305
        end
        let sampler = Random.Sampler(rng, source, Val(1))
            x = rand(rng, sampler)
            @test x isa Int
            @test x in domain
        end
        let sampler = Random.Sampler(rng, source, Val(Inf))
            x = [rand(rng, sampler) for _ in 1:1000]
            @test all(xi isa Int for xi in x)
            @test all(xi in domain for xi in x)
            @test !allequal(x)
        end
    end
end
w = DynamicDiscreteSamplers.FixedSizeWeights(2)
w[1] = 1.0
w[2] = 2.0
ensure_sampler_conforms_to_rng_api(w, 1:2)

include("DynamicDiscreteSampler_tests.jl") # Indirect tests for an upstream usage/legacy API

# These tests are too slow:
if "CI" in keys(ENV)
    @testset "Code quality (Aqua.jl)" begin
        Aqua.test_all(DynamicDiscreteSamplers, deps_compat=false)
        Aqua.test_deps_compat(DynamicDiscreteSamplers, check_extras=false)
    end
end

include("weights.jl")<|MERGE_RESOLUTION|>--- conflicted
+++ resolved
@@ -43,115 +43,6 @@
         @test all(i in domain for i in x)
     end
 
-<<<<<<< HEAD
-    samples_counts = countmap([rand(rng, ds1) for _ in 1:10^5])
-    counts_est = [samples_counts[i] for i in (b ÷ 2 + 1):b]
-    ps_exact = [i/((b ÷ 2)*(b+1) - (b ÷ 4)*(b ÷ 2 + 1)) for i in (b ÷ 2 + 1):b]
-
-    chisq_test = ChisqTest(counts_est, ps_exact)
-    @test pvalue(chisq_test) > 0.002
-
-    ds2 = DynamicDiscreteSampler()
-
-    append!(ds2, range, weights)
-
-    delete!(ds2, 1)
-    delete!(ds2, 2)
-
-    push!(ds2, 2, 200.0)
-    push!(ds2, 1000, 1000.0)
-
-    samples_counts = countmap(rand(rng, ds2, 10^5))
-    counts_est = [samples_counts[i] for i in [2:b..., 1000]]
-    wsum = (b ÷ 2)*(b+1) - 3 + 200 + 1000
-    ps_exact = [i == 2 ? 200/wsum : i/wsum for i in [2:b..., 1000]]
-
-    chisq_test = ChisqTest(counts_est, ps_exact)
-    @test pvalue(chisq_test) > 0.002
-
-    for i in [2:b..., 1000]
-        delete!(ds2, i)
-    end
-
-    push!(ds2, 1, 1.0)
-    push!(ds2, 2, 2.0)
-
-    samples_counts = countmap([rand(rng, ds2) for _ in 1:10^4])
-    counts_est = [samples_counts[1], samples_counts[2]]
-    ps_exact = [1/3, 2/3]
-
-    chisq_test = ChisqTest(counts_est, ps_exact)
-    @test pvalue(chisq_test) > 0.002
-
-    delete!(ds2, 2)
-    @test unique([rand(rng, ds2) for _ in 1:10^3]) == [1]
-
-    ds3 = DynamicDiscreteSampler()
-    push!(ds3, 1, 2.0^-1024 + 2.0^-1023) # subnormal
-    push!(ds3, 2, 2.0^-1023) # subnormal
-    push!(ds3, 3, 2.0^-1022)
-    samples_counts = countmap([rand(rng, ds3) for _ in 1:10^4])
-    counts_est = [samples_counts[i] for i in 1:3]
-    ps_exact = [1/3, 2/9, 4/9]
-
-    chisq_test = ChisqTest(counts_est, ps_exact)
-    @test pvalue(chisq_test) > 0.002
-end
-
-@testset "rng usage tests" begin
-    function getstate_default_rng()
-        t = current_task()
-        (t.rngState0, t.rngState1, t.rngState2, t.rngState3, t.rngState4)
-    end
-    ds = DynamicDiscreteSampler()
-    push!(ds, 1, 1.0)
-    state1 = getstate_default_rng()
-    rand(ds)
-    state2 = getstate_default_rng()
-    @test state1 != state2
-    rand(Xoshiro(42), ds)
-    state3 = getstate_default_rng()
-    @test state2 == state3
-end
-
-@testset "Random API" begin
-    dds = DynamicDiscreteSampler()
-    push!(dds, 1, 1.0)
-    push!(dds, 2, 2.0)
-
-    w = DynamicDiscreteSamplers.FixedSizeWeights(2)
-    w[1] = 1.0
-    w[2] = 2.0
-
-    for source in [dds, w]
-
-        # Conventional usage
-        let x = rand(source)
-            @test x isa Int
-            @test x in 1:2
-        end
-
-        let x = rand(source, 3)
-            @test x isa Vector{Int}
-            @test length(x) == 3
-            @test all(i in 1:2 for i in x)
-        end
-
-        let x = [3, 4, 5]
-            @test rand!(x, source) === x
-            @test all(i in 1:2 for i in x)
-        end
-
-        let x = rand(source, 3, 4, 5)
-            @test x isa Array{Int, 3}
-            @test size(x) == (3, 4, 5)
-            @test all(i in 1:2 for i in x)
-        end
-
-        let x = rand(source, 3, 4, 5)
-            @test x isa Array{Int, 3}
-            @test all(i in 1:2 for i in x)
-=======
     # Advanced usage (See https://docs.julialang.org/en/v1/stdlib/Random/#rand-api-hook)
     for rng in [Random.default_rng(), Xoshiro(42), StableRNG(42), Random.MersenneTwister(42)]
         let sampler = Random.Sampler(rng, source)
@@ -159,7 +50,6 @@
             @test all(xi isa Int for xi in x)
             @test all(xi in domain for xi in x)
             @test !allequal(x)
->>>>>>> 29098305
         end
         let sampler = Random.Sampler(rng, source, Val(1))
             x = rand(rng, sampler)
