isdefined(@__MODULE__, :Memory) || const Memory = Vector # Compat for Julia < 1.11
_get_UInt128(m::Memory, i::Integer) = UInt128(m[i]) | (UInt128(m[i+1]) << 64)
<<<<<<< HEAD
_length_from_memory(allocated_memory::Integer) = Int((allocated_memory-10793)/7)
function verify_weights(m::Memory)
    m3 = m[3]
    for i in 5:2102
        shift = signed(i - 4 + m3)
        weight = m[i]
        shifted_significand_sum_index = 2093 + 2i
=======
_length_from_memory(allocated_memory::Integer) = Int((allocated_memory-10524)/7)
function verify_weights(m::Memory)
    m3 = m[3]
    for i in 6:2051
        shift = signed(i - 5 + m3)
        weight = m[i]
        shifted_significand_sum_index = 2040 + 2i
>>>>>>> d5a50514
        shifted_significand_sum = _get_UInt128(m, shifted_significand_sum_index)
        expected_weight = UInt64(shifted_significand_sum<<shift)
        expected_weight += (shifted_significand_sum != 0)
        @assert weight == expected_weight
    end
end

function verify_m2(m::Memory)
<<<<<<< HEAD
    @assert m[2] == findlast(i -> i == 4 || m[i] != 0, 1:2102)
end
function verify_m4(m::Memory)
    m4 = zero(UInt64)
    for i in 5:2102
        m4 = Base.checked_add(m4, m[i])
=======
    @assert m[2] == findlast(i -> i == 5 || m[i] != 0, 1:2051)
end
function verify_m5(m::Memory)
    m5 = zero(UInt64)
    for i in 6:2051
        m5 = Base.checked_add(m5, m[i])
>>>>>>> d5a50514
    end
    @assert m[5] == m5
    # @assert m4 == 0 || UInt64(2)^32 <= m4 # This invariant is now maintained loosely and lazily
end

function verify_edit_map_points_to_correct_target(m::Memory)
    filled_len = m[1]
    len = _length_from_memory(length(m))
    for i in 1:len
<<<<<<< HEAD
        edit_map_entry = m[i+10793]
=======
        edit_map_entry = m[i+10524]
>>>>>>> d5a50514
        if i > filled_len
            @assert edit_map_entry == 0
        elseif edit_map_entry != 0
            @assert m[edit_map_entry>>12 + 1] == i
        end
    end
end

function verify(m::Memory)
    verify_weights(m)
    verify_m2(m)
    verify_m5(m)
    verify_edit_map_points_to_correct_target(m)
end<|MERGE_RESOLUTION|>--- conflicted
+++ resolved
@@ -1,22 +1,12 @@
 isdefined(@__MODULE__, :Memory) || const Memory = Vector # Compat for Julia < 1.11
 _get_UInt128(m::Memory, i::Integer) = UInt128(m[i]) | (UInt128(m[i+1]) << 64)
-<<<<<<< HEAD
-_length_from_memory(allocated_memory::Integer) = Int((allocated_memory-10793)/7)
+_length_from_memory(allocated_memory::Integer) = Int((allocated_memory-10794)/7)
 function verify_weights(m::Memory)
     m3 = m[3]
-    for i in 5:2102
-        shift = signed(i - 4 + m3)
-        weight = m[i]
-        shifted_significand_sum_index = 2093 + 2i
-=======
-_length_from_memory(allocated_memory::Integer) = Int((allocated_memory-10524)/7)
-function verify_weights(m::Memory)
-    m3 = m[3]
-    for i in 6:2051
+    for i in 6:2103
         shift = signed(i - 5 + m3)
         weight = m[i]
-        shifted_significand_sum_index = 2040 + 2i
->>>>>>> d5a50514
+        shifted_significand_sum_index = 2092 + 2i
         shifted_significand_sum = _get_UInt128(m, shifted_significand_sum_index)
         expected_weight = UInt64(shifted_significand_sum<<shift)
         expected_weight += (shifted_significand_sum != 0)
@@ -25,21 +15,12 @@
 end
 
 function verify_m2(m::Memory)
-<<<<<<< HEAD
-    @assert m[2] == findlast(i -> i == 4 || m[i] != 0, 1:2102)
-end
-function verify_m4(m::Memory)
-    m4 = zero(UInt64)
-    for i in 5:2102
-        m4 = Base.checked_add(m4, m[i])
-=======
-    @assert m[2] == findlast(i -> i == 5 || m[i] != 0, 1:2051)
+    @assert m[2] == findlast(i -> i == 5 || m[i] != 0, 1:2105)
 end
 function verify_m5(m::Memory)
     m5 = zero(UInt64)
-    for i in 6:2051
+    for i in 6:2103
         m5 = Base.checked_add(m5, m[i])
->>>>>>> d5a50514
     end
     @assert m[5] == m5
     # @assert m4 == 0 || UInt64(2)^32 <= m4 # This invariant is now maintained loosely and lazily
@@ -49,11 +30,7 @@
     filled_len = m[1]
     len = _length_from_memory(length(m))
     for i in 1:len
-<<<<<<< HEAD
-        edit_map_entry = m[i+10793]
-=======
-        edit_map_entry = m[i+10524]
->>>>>>> d5a50514
+        edit_map_entry = m[i+10794]
         if i > filled_len
             @assert edit_map_entry == 0
         elseif edit_map_entry != 0
