module DynamicDiscreteSamplers

export DynamicDiscreteSampler

using Random

isdefined(@__MODULE__, :Memory) || const Memory = Vector # Compat for Julia < 1.11

const DEBUG = Base.JLOptions().check_bounds == 1
_convert(T, x) = DEBUG ? T(x) : x%T

"""
    Weights <: AbstractVector{Float64}

An abstract vector capable of storing normal, non-negative floating point numbers on which
`rand` samples an index according to values rather than sampling a value uniformly.
"""
abstract type Weights <: AbstractVector{Float64} end
struct FixedSizeWeights <: Weights
    m::Memory{UInt64}
    global _FixedSizeWeights
    _FixedSizeWeights(m::Memory{UInt64}) = new(m)
end
struct SemiResizableWeights <: Weights
    m::Memory{UInt64}
    SemiResizableWeights(w::FixedSizeWeights) = new(w.m)
end
mutable struct ResizableWeights <: Weights
    m::Memory{UInt64}
    ResizableWeights(w::FixedSizeWeights) = new(w.m)
end

#===== Overview  ======

# Objective

This package provides a discrete random sampler with the following key properties
 - Exact: sampling probability exactly matches provided weights
 - O(1) worst case expected runtime for sampling
        (though termination only guaranteed probabilistically)
 - O(1) worst case amortized update time to change the weight of any element
        (an individual update may take up to O(n))
 - O(n) space complexity
 - O(n) construction time
 - Fast constant factor in practice. Typical usage has a constant factor of tens of clock
        cycles and pathological usage has a constant factor of thousands of clock cycles.


# Brief implementation overview

Weights are are divided into levels according to their exponents. To sample, first sample a
level and then sample an element within that level.


# Definition of terms

v::Float64 aka weight
    An entry in a Weights object set with `w[i] = v`, retrieved with `v = w[i]`.
exponent::UInt64
    The exponent of a weight is `reinterpret(UInt64, weight) >> 52`.
    Note that this is _not_ the same as `Base.exponent(weight)` nor
    `reinterpret(UInt64, weight) & Base.exponent_mask(Float64)`.
level
    All the weights in a Weights object that have the same exponent.
significand::UInt64
    The significand of a weight is `reinterpret(UInt64, weight) << 11 | 0x8000000000000000`.
    Ranges from 0x8000000000000000 for 1.0 to 0xfffffffffffff800 for 1.9999...
    The ratio of two weights with the same exponent is the ratio of their significands.
significand_sum::UInt128
    The sum of the significands of the weights in a given level.
    Is 0 for empty levels and otherwise ranges from widen(0x8000000000000000) to
    widen(0xfffffffffffff800) * length(weights).
weight
    Refers to the relative likely hood of an event. Weights are like probabilities except
    they do not need to sum to one. In this codebase, the term "weight" is used to refer to
    four things: the weight of an element relative to all the other elements in in a
    Weights object; the weight of an element relative to the other elements in its level;
    the weight of a level relative to the other levels as defined by level_weights; and the
    weight of a level relative to the other levels as defined by significand_sums.


# Implementation and data structure overview

Weights are normal, non-negative Float64s. They are divided into levels according to their
exponents. Each level has a weight which is the exact sum of the weights in that level. We
can't represent this sum exactly as a Float64 so we represent it as significand_sum::UInt128
which is the sum of the significands of the weights in that level. To get the level's weight,
compute big(significand_sum)<<exponent.

## Sampling
Sampling with BigInt weights is not efficient so each level also has an approximate weight
which is a UInt64. These approximate weights are computed as exact_weight<<global_shift+1 if
exact_weight is nonzero, and 0 otherwise. global_shift is a constant maintained by the
sampler so that the sum of the approximate weights is less than 2^64 and greater than 2^32.

To sample a level, we pick a random UInt64 between 1 and the sum of the approximate weights.
Then use linear search to find the level that corresponds to (with the highest weight levels
at the start of that search). This picks a level with probability according to approximate
weights which is not quite accurate. We correct for this by adding a small probability
rejection. If the linear search lands on the edge of a level (which can happen at most
2046/2^32 of the time), we consider rejecting. That process need not be fast but is O(1) and
utilizes significand_sum directly.

Sampling an element within a level is straightforward rejection sampling which is O(1)
because all rejection probabilities are less than or equal to 1/2.

## Stored values and invariants
TODO

## Updates
TODO

# Memory layout (TODO: add alternative layout for small cases) =#

# <memory_length::Int>
# 1                      length::Int
# 2                      max_level::Int # absolute pointer to the last element of level weights that is nonzero
# 3                      shift::Int level weights are equal to significand_sums<<(exponent+shift), plus one if significand_sum is not zero
# 4                      sum(level weights)::UInt64
# 5..2050                level weights::[UInt64 2046] # earlier is lower. first is exponent 0x001, last is exponent 0x7fe. Subnormal are not supported (TODO).
# 2051..6142             significand_sums::[UInt128 2046] # sum of significands (the maximum significand contributes 0xfffffffffffff800)
# 6143..10234            level location info::[NamedTuple{pos::Int, length::Int} 2046] indexes into sub_weights, pos is absolute into m.
# 10235..10266           level_weights_nonzero::[Bool 2046] # map of which levels have nonzero weight (used to bump m2 efficiently when a level is zeroed out)
# 2 unused bits

# gc info:
# 10267                  next_free_space::Int (used to re-allocate)
# 16 unused bits
# 10268..10523           level allocated length::[UInt8 2046] (2^(x-1) is implied)

# 10524..10523+len       edit_map (maps index to current location in sub_weights)::[(pos<<11 + exponent)::UInt64] (zero means zero; fixed location, always at the start. Force full realloc when it OOMs. (len refers to allocated length, not m[1])

# 10524+2len..10523+7len sub_weights (woven with targets)::[[significand::UInt64, target::Int}]]. allocated_len == length_from_memory(length(m)) (len refers to allocated length, not m[1])

# significands are stored in sub_weights with their implicit leading 1 added
#     element_from_sub_weights = 0x8000000000000000 | (reinterpret(UInt64, weight::Float64) << 11)
# And sampled with
#     rand(UInt64) < element_from_sub_weights
# this means that for the lowest normal significand (52 zeros with an implicit leading one),
# achieved by 2.0, 4.0, etc the significand stored in sub_weights is 0x8000000000000000
# and there are 2^63 pips less than that value (1/2 probability). For the
# highest normal significand (52 ones with an implicit leading 1) the significand
# stored in sub_weights is 0xfffffffffffff800 and there are 2^64-2^11 pips less than
# that value for a probability of (2^64-2^11) / 2^64 == (2^53-1) / 2^53 == prevfloat(2.0)/2.0
@assert 0xfffffffffffff800//big(2)^64 == (UInt64(2)^53-1)//UInt64(2)^53 == big(prevfloat(2.0))/big(2.0)
@assert 0x8000000000000000 | (reinterpret(UInt64, 1.0::Float64) << 11) === 0x8000000000000000
@assert 0x8000000000000000 | (reinterpret(UInt64, prevfloat(1.0)::Float64) << 11) === 0xfffffffffffff800
# significand sums are literal sums of the element_from_sub_weights's (though stored
# as UInt128s because any two element_from_sub_weights's will overflow when added).

# target can also store metadata useful for compaction.
# the range 0x0000000000000001 to 0x7fffffffffffffff (1:typemax(Int)) represents literal targets
# the range 0x8000000000000001 to 0x80000000000007fe indicates that this is an empty but non-abandoned group with exponent target-0x8000000000000000
# the range 0xc000000000000000 to 0xffffffffffffffff indicates that the group is abandoned and has length -target.

## Initial API:

# setindex!, getindex, resize! (auto-zeros), scalar rand
# Trivial extensions:
# push!, delete!

<<<<<<< HEAD
Base.rand(rng::AbstractRNG, w::Weights, n::Integer) = _rand(rng, w.m, n)
=======
>>>>>>> 82e16feb
Base.rand(rng::AbstractRNG, w::Weights) = _rand(rng, w.m)
Base.getindex(w::Weights, i::Int) = _getindex(w.m, i)
Base.setindex!(w::Weights, v, i::Int) = (_setindex!(w.m, Float64(v), i); w)

<<<<<<< HEAD
function _rand(rng::AbstractRNG, m::Memory{UInt64}, n::Integer)
    n < 100 && return [_rand(rng, m) for _ in 1:n]
    max_i = _convert(Int, m[2])
    min_i = 5
    k = 0
    @inbounds for j in 10235:10266
        chunk = m[j]
        if k == 0 && chunk != 0
            min_i = (j-10235) << 6 + leading_zeros(chunk) + 4
        end
        k += count_ones(chunk)
    end
    n < 100*(k^0.72) && return [_rand(rng, m) for _ in 1:n]
    inds = Vector{Int}(undef, k)
    weights = Vector{BigInt}(undef, k)
    q = 0
    @inbounds for j in max_i:-1:min_i
        if m[j] != 0
            q += 1
            inds[q] = j
            weights[q] = BigInt(get_significand_sum(m, j)) << (j-min_i)
        end
    end
    counts = multinomial_sample(rng, n, weights)
    samples = Vector{Int}(undef, n)
    ct, s = 0, 1
    @inbounds for i in 1:k
        c = counts[i]
        c == 0 && continue
        j = 2*inds[i] + 6133
        pos = m[j]
        len = m[j+1]
        for _ in 1:c
            samples[s] = sample_within_level(rng, m, pos, len)
            s += 1
        end
        ct += c
        ct == n && break
    end
    return faster_shuffle!(rng, samples)
end

#=@inbounds=# function _rand(rng::AbstractRNG, m::Memory{UInt64})

    @label reject

    # Select level
    x = @inline rand(rng, Random.Sampler(rng, Base.OneTo(m[4]), Val(1)))
    i = _convert(Int, m[2])
    mi = m[i]
    @inbounds while i > 5
        x <= mi && break
        x -= mi
        i -= 1
        mi = m[i]
    end

    if x >= mi # mi is the weight rounded down plus 1. If they are equal than we should refine further and possibly reject.
        # Low-probability rejection to improve accuracy from very close to perfect.
        # This branch should typically be followed with probability < 2^-21. In cases where
        # the probability is higher (i.e. m[4] < 2^32), _rand_slow_path will mutate m by
        # modifying m[3] and recomputing approximate weights to increase m[4] above 2^32.
        # This branch is still O(1) but constant factors don't matter except for in the case
        # of repeated large swings in m[4] with calls to rand interspersed.
        x > mi && error("This should be unreachable!")
        if @noinline _rand_slow_path(rng, m, i)
            @goto reject
        end
    end

    # Lookup level info
    j = 2i + 6133
    pos = m[j]
    len = m[j+1]

    return sample_within_level(rng, m, pos, len)
end

@inline function sample_within_level(rng, m, pos, len)
    while true
        r = rand(rng, UInt64)
        k1 = (r>>leading_zeros(len-1))
        k2 = _convert(Int, k1<<1+pos)
        # TODO for perf: delete the k1 < len check by maintaining all the out of bounds m[k2] equal to 0
        rand(rng, UInt64) < m[k2] * (k1 < len) && return Int(signed(m[k2+1]))
    end
end

function _rand_slow_path(rng::AbstractRNG, m::Memory{UInt64}, i)
    # shift::Int = exponent+m[3]
    # significand_sum::UInt128 = ...
    # weight::UInt64 = significand_sum<<shift+1
    # true_weight::ExactReal = exact(significand_sum)<<shift
    # true_weight::ExactReal = significand_sum<<shift + exact(significand_sum)<<shift & ...0000.1111...
    # rejection_p = weight-true_weight = (significand_sum<<shift+1) - (significand_sum<<shift + exact(significand_sum)<<shift & ...0000.1111...)
    # rejection_p = 1 - exact(significand_sum)<<shift & ...0000.1111...
    # acceptance_p = exact(significand_sum)<<shift & ...0000.1111...  (for example, if significand_sum<<shift is exact, then acceptance_p will be zero)
    # TODO for confidence: add a test that fails if this were to mix up floor+1 and ceil.
    exponent = i-4
    shift = signed(exponent + m[3])
    significand_sum = get_significand_sum(m, i)

    m4 = m[4]
    if m4 < UInt64(1)<<32
        # If the sum of approximate weights becomes less than 2^32, then for performance reasons (to keep this low probability rejection step sufficiently low probability)
        # Increase the shift to a reasonable level.
        # The fact that we are here past the isempty check in `rand` means that there are some nonzero weights.

        m2 = signed(m[2])
        x = zero(UInt64)
        checkbounds(m, 2m2-2Sys.WORD_SIZE+2042:2m2+2042)
        @inbounds for i in Sys.WORD_SIZE:-1:0 # This loop is backwards so that memory access is forwards. TODO for perf, we can get away with shaving 1 to 10 off of this loop.
            # This can underflow from significand sums into weights, but that underflow is safe because it can only happen if all the latter weights are zero. Be careful about this when re-arranging the memory layout!
            x += m[2m2-2i+2042] >> (i - 1)
        end

        # x is computed by rounding down at a certain level and then summing (and adding 1)
        # m[4] will be computed by rounding up at a more precise level and then summing
        # x could be 0 (treated as 1/2 when computing log2 with top_set_bit), composed of
        # .9 + .9 + .9 + ... for up to about log2(length) levels
        # meaning m[4] could be up to 2log2(length) times greater than predicted according to x2
        # if length is 2^64 than this could push m[4]'s top set bit up to 9 bits higher.

        # If, on the other hand, x was computed with significantly higher precision, then
        # it could overflow if there were 2^64 elements in a weight. We could probably
        # squeeze a few more bits out of this, but targeting 46 with a window of 46 to 53 is
        # plenty good enough.

        m3 = unsigned(-17 - Base.top_set_bit(x) - (m2 - 4))

        set_global_shift_increase!(m, m2, m3, m4) # TODO for perf: special case all call sites to this function to take advantage of known shift direction and/or magnitude; also try outlining

        @assert 46 <= Base.top_set_bit(m[4]) <= 53 # Could be a higher because of the rounding up, but this should never bump top set bit by more than about 8 # TODO for perf: delete
    end

    while true # TODO for confidence: move this to a separate, documented function and add unit tests.
        x = rand(rng, UInt64)
        # p_stage = significand_sum << shift & ...00000.111111...64...11110000
        shift += 64
        target = (significand_sum << shift) % UInt64
        x > target && return true
        x < target && return false
        shift >= 0 && return false
    end
end

function _getindex(m::Memory{UInt64}, i::Int)
    @boundscheck 1 <= i <= m[1] || throw(BoundsError(_FixedSizeWeights(m), i))
    j = i + 10523
    mj = m[j]
    mj == 0 && return 0.0
    pos = _convert(Int, mj >> 11)
    exponent = mj & 2047
    weight = m[pos]
    reinterpret(Float64, (exponent<<52) | (weight - 0x8000000000000000) >> 11)
end

function _setindex!(m::Memory, v::Float64, i::Int)
    @boundscheck 1 <= i <= m[1] || throw(BoundsError(_FixedSizeWeights(m), i))
    uv = reinterpret(UInt64, v)
    if uv == 0
        _set_to_zero!(m, i)
        return
    end
    0x0010000000000000 <= uv <= 0x7fefffffffffffff || throw(DomainError(v, "Invalid weight")) # Excludes subnormals

    # Find the entry's pos in the edit map table
    j = i + 10523
    if m[j] == 0
        _set_from_zero!(m, v, i)
    else
        _set_nonzero!(m, v, i)
=======
#=@inbounds=# function _rand(rng::AbstractRNG, m::Memory{UInt64})

    @label reject

    # Select level
    x = @inline rand(rng, Random.Sampler(rng, Base.OneTo(m[4]), Val(1)))
    i = _convert(Int, m[2])
    mi = m[i]
    @inbounds while i > 5
        x <= mi && break
        x -= mi
        i -= 1
        mi = m[i]
    end

    if x >= mi # mi is the weight rounded down plus 1. If they are equal than we should refine further and possibly reject.
        # Low-probability rejection to improve accuracy from very close to perfect.
        # This branch should typically be followed with probability < 2^-21. In cases where
        # the probability is higher (i.e. m[4] < 2^32), _rand_slow_path will mutate m by
        # modifying m[3] and recomputing approximate weights to increase m[4] above 2^32.
        # This branch is still O(1) but constant factors don't matter except for in the case
        # of repeated large swings in m[4] with calls to rand interspersed.
        x > mi && error("This should be unreachable!")
        if @noinline _rand_slow_path(rng, m, i)
            @goto reject
        end
    end

    # Lookup level info
    j = 2i + 6133
    pos = m[j]
    len = m[j+1]

    # Sample within level
    while true
        r = rand(rng, UInt64)
        k1 = (r>>leading_zeros(len-1))
        k2 = _convert(Int, k1<<1+pos)
        # TODO for perf: delete the k1 < len check by maintaining all the out of bounds m[k2] equal to 0
        rand(rng, UInt64) < m[k2] * (k1 < len) && return Int(signed(m[k2+1]))
    end
end

function _rand_slow_path(rng::AbstractRNG, m::Memory{UInt64}, i)
    # shift::Int = exponent+m[3]
    # significand_sum::UInt128 = ...
    # weight::UInt64 = significand_sum<<shift+1
    # true_weight::ExactReal = exact(significand_sum)<<shift
    # true_weight::ExactReal = significand_sum<<shift + exact(significand_sum)<<shift & ...0000.1111...
    # rejection_p = weight-true_weight = (significand_sum<<shift+1) - (significand_sum<<shift + exact(significand_sum)<<shift & ...0000.1111...)
    # rejection_p = 1 - exact(significand_sum)<<shift & ...0000.1111...
    # acceptance_p = exact(significand_sum)<<shift & ...0000.1111...  (for example, if significand_sum<<shift is exact, then acceptance_p will be zero)
    # TODO for confidence: add a test that fails if this were to mix up floor+1 and ceil.
    exponent = i-4
    shift = signed(exponent + m[3])
    significand_sum = get_significand_sum(m, i)

    m4 = m[4]
    if m4 < UInt64(1)<<32
        # If the sum of approximate weights becomes less than 2^32, then for performance reasons (to keep this low probability rejection step sufficiently low probability)
        # Increase the shift to a reasonable level.
        # The fact that we are here past the isempty check in `rand` means that there are some nonzero weights.

        m2 = signed(m[2])
        x = zero(UInt64)
        checkbounds(m, 2m2-2Sys.WORD_SIZE+2042:2m2+2042)
        @inbounds for i in Sys.WORD_SIZE:-1:0 # This loop is backwards so that memory access is forwards. TODO for perf, we can get away with shaving 1 to 10 off of this loop.
            # This can underflow from significand sums into weights, but that underflow is safe because it can only happen if all the latter weights are zero. Be careful about this when re-arranging the memory layout!
            x += m[2m2-2i+2042] >> (i - 1)
        end

        # x is computed by rounding down at a certain level and then summing (and adding 1)
        # m[4] will be computed by rounding up at a more precise level and then summing
        # x could be 0 (treated as 1/2 when computing log2 with top_set_bit), composed of
        # .9 + .9 + .9 + ... for up to about log2(length) levels
        # meaning m[4] could be up to 2log2(length) times greater than predicted according to x2
        # if length is 2^64 than this could push m[4]'s top set bit up to 9 bits higher.

        # If, on the other hand, x was computed with significantly higher precision, then
        # it could overflow if there were 2^64 elements in a weight. We could probably
        # squeeze a few more bits out of this, but targeting 46 with a window of 46 to 53 is
        # plenty good enough.

        m3 = unsigned(-17 - Base.top_set_bit(x) - (m2 - 4))

        set_global_shift_increase!(m, m2, m3, m4) # TODO for perf: special case all call sites to this function to take advantage of known shift direction and/or magnitude; also try outlining

        @assert 46 <= Base.top_set_bit(m[4]) <= 53 # Could be a higher because of the rounding up, but this should never bump top set bit by more than about 8 # TODO for perf: delete
    end

    while true # TODO for confidence: move this to a separate, documented function and add unit tests.
        x = rand(rng, UInt64)
        # p_stage = significand_sum << shift & ...00000.111111...64...11110000
        shift += 64
        target = (significand_sum << shift) % UInt64
        x > target && return true
        x < target && return false
        shift >= 0 && return false
    end
end

function _getindex(m::Memory{UInt64}, i::Int)
    @boundscheck 1 <= i <= m[1] || throw(BoundsError(_FixedSizeWeights(m), i))
    j = i + 10523
    mj = m[j]
    mj == 0 && return 0.0
    pos = _convert(Int, mj >> 11)
    exponent = mj & 2047
    weight = m[pos]
    reinterpret(Float64, (exponent<<52) | (weight - 0x8000000000000000) >> 11)
end

function _setindex!(m::Memory, v::Float64, i::Int)
    @boundscheck 1 <= i <= m[1] || throw(BoundsError(_FixedSizeWeights(m), i))
    uv = reinterpret(UInt64, v)
    if uv == 0
        _set_to_zero!(m, i)
        return
    end
    0x0010000000000000 <= uv <= 0x7fefffffffffffff || throw(DomainError(v, "Invalid weight")) # Excludes subnormals

    # Find the entry's pos in the edit map table
    j = i + 10523
    if m[j] == 0
        _set_from_zero!(m, v, i)
    else
        _set_nonzero!(m, v, i)
    end
end

function _set_nonzero!(m, v, i)
    # TODO for performance: join these two operations
    _set_to_zero!(m, i)
    _set_from_zero!(m, v, i)
end

Base.@propagate_inbounds function get_significand_sum(m, i)
    i = _convert(Int, 2i+2041)
    significand_sum = UInt128(m[i]) | (UInt128(m[i+1]) << 64)
end
function update_significand_sum(m, i, delta)
    j = _convert(Int, 2i+2041)
    significand_sum = get_significand_sum(m, i) + delta
    m[j] = significand_sum % UInt64
    m[j+1] = (significand_sum >>> 64) % UInt64
    significand_sum
end

function _set_from_zero!(m::Memory, v::Float64, i::Int)
    uv = reinterpret(UInt64, v)
    j = i + 10523
    @assert m[j] == 0

    exponent = uv >> 52
    # update group total weight and total weight
    significand = 0x8000000000000000 | uv << 11
    weight_index = _convert(Int, exponent + 4)
    significand_sum = update_significand_sum(m, weight_index, significand) # Temporarily break the "weights are accurately computed" invariant

    if m[4] == 0 # if we were empty, set global shift (m[3]) so that m[4] will become ~2^40.
        m[3] = -24 - exponent

        shift = -24
        weight = _convert(UInt64, significand_sum << shift) + 1

        @assert Base.top_set_bit(weight-1) == 40 # TODO for perf: delete
        m[weight_index] = weight
        m[4] = weight
    else
        shift = signed(exponent + m[3])
        if Base.top_set_bit(significand_sum)+shift > 64
            # if this would overflow, drop shift so that it renormalizes down to 48.
            # this drops shift at least ~16 and makes the sum of weights at least ~2^48. # TODO: add an assert
            # Base.top_set_bit(significand_sum)+shift == 48
            # Base.top_set_bit(significand_sum)+signed(exponent + m[3]) == 48
            # Base.top_set_bit(significand_sum)+signed(exponent) + signed(m[3]) == 48
            # signed(m[3]) == 48 - Base.top_set_bit(significand_sum) - signed(exponent)
            m3 = 48 - Base.top_set_bit(significand_sum) - exponent
            # The "weights are accurately computed" invariant is broken for weight_index, but the "sum(weights) == m[4]" invariant still holds
            # set_global_shift_decrease! will do something wrong to weight_index, but preserve the "sum(weights) == m[4]" invariant.
            set_global_shift_decrease!(m, m3) # TODO for perf: special case all call sites to this function to take advantage of known shift direction and/or magnitude; also try outlining
            shift = signed(exponent + m3)
        end
        weight = _convert(UInt64, significand_sum << shift) + 1

        old_weight = m[weight_index]
        m[weight_index] = weight # The "weights are accurately computed" invariant is now restored
        m4 = m[4] # The "sum(weights) == m[4]" invariant is broken
        m4 -= old_weight
        m4, o = Base.add_with_overflow(m4, weight) # The "sum(weights) == m4" invariant now holds, though the computation overflows
        if o
            # If weights overflow (>2^64) then shift down by 16 bits
            m3 = m[3]-0x10
            set_global_shift_decrease!(m, m3, m4) # TODO for perf: special case all call sites to this function to take advantage of known shift direction and/or magnitude; also try outlining
            if weight_index > m[2] # if the new weight was not adjusted by set_global_shift_decrease!, then adjust it manually
                shift = signed(exponent+m3)
                new_weight = _convert(UInt64, significand_sum << shift) + 1

                @assert significand_sum != 0
                @assert m[weight_index] == weight

                m[weight_index] = new_weight
                m[4] += new_weight-weight
            end
        else
            m[4] = m4
        end
>>>>>>> 82e16feb
    end
    m[2] = max(m[2], weight_index) # Set after insertion because update_weights! may need to update the global shift, in which case knowing the old m[2] will help it skip checking empty levels
    level_weights_nonzero_index,level_weights_nonzero_subindex = get_level_weights_nonzero_indices(exponent)
    m[level_weights_nonzero_index] |= 0x8000000000000000 >> level_weights_nonzero_subindex

    # lookup the group by exponent and bump length
    group_length_index = _convert(Int, 4 + 3*2046 + 2exponent)
    group_pos = m[group_length_index-1]
    group_length = m[group_length_index]+1
    m[group_length_index] = group_length # setting this before compaction means that compaction will ensure there is enough space for this expanded group, but will also copy one index (16 bytes) of junk which could access past the end of m. The junk isn't an issue once coppied because we immediately overwrite it. The former (copying past the end of m) only happens if the group to be expanded is already kissing the end. In this case, it will end up at the end after compaction and be easily expanded afterwords. Consequently, we treat that case specially and bump group length and manually expand after compaction
    allocs_index,allocs_subindex = get_alloced_indices(exponent)
    allocs_chunk = m[allocs_index]
    log2_allocated_size = allocs_chunk >> allocs_subindex % UInt8 - 1
    allocated_size = 1<<log2_allocated_size

    # if there is not room in the group, shift and expand
    if group_length > allocated_size
        next_free_space = m[10267]
        # if at end already, simply extend the allocation # TODO see if removing this optimization is problematic; TODO verify the optimization is triggering
        if next_free_space == (group_pos-2)+2group_length # note that this is valid even if group_length is 1 (previously zero).
            new_allocation_length = max(2, 2allocated_size)
            new_next_free_space = next_free_space+new_allocation_length
            if new_next_free_space > length(m)+1 # There isn't room; we need to compact
                m[group_length_index] = group_length-1 # See comment above; we don't want to copy past the end of m
                next_free_space = compact!(m, m)
                group_pos = next_free_space-new_allocation_length # The group will move but remian the last group
                new_next_free_space = next_free_space+new_allocation_length
                @assert new_next_free_space < length(m)+1 # TODO for perf, delete this
                m[group_length_index] = group_length

                # Re-lookup allocated chunk because compaction could have changed other
                # chunk elements. However, the allocated size of this group could not have
                # changed because it was previously maxed out.
                allocs_chunk = m[allocs_index]
                @assert log2_allocated_size == allocs_chunk >> allocs_subindex % UInt8 - 1
                @assert allocated_size == 1<<log2_allocated_size
            end
            # expand the allocated size and bump next_free_space
            new_chunk = allocs_chunk + UInt64(1) << allocs_subindex
            m[allocs_index] = new_chunk
            m[10267] = new_next_free_space
        else # move and reallocate (this branch also handles creating new groups: TODO expirment with perf and clarity by splicing that branch out)
            twice_new_allocated_size = max(0x2,allocated_size<<2)
            new_next_free_space = next_free_space+twice_new_allocated_size
            if new_next_free_space > length(m)+1 # out of space; compact. TODO for perf, consider resizing at this time slightly eagerly?
                m[group_length_index] = group_length-1 # incrementing the group length before compaction is spotty because if the group was previously empty then this new group length will be ignored (compact! loops over sub_weights, not levels)
                next_free_space = compact!(m, m)
                m[group_length_index] = group_length
                new_next_free_space = next_free_space+twice_new_allocated_size
                @assert new_next_free_space < length(m)+1 # After compaction there should be room TODO for perf, delete this

                group_pos = m[group_length_index-1] # The group likely moved during compaction

                # Re-lookup allocated chunk because compaction could have changed other
                # chunk elements. However, the allocated size of this group could not have
                # changed because it was previously maxed out.
                allocs_chunk = m[allocs_index]
                @assert log2_allocated_size == allocs_chunk >> allocs_subindex % UInt8 - 1
                @assert allocated_size == 1<<log2_allocated_size
            end
            # TODO for perf: make compact! re-allocate the expanded group larger so there's no need to double the allocated size here if the compact branch is taken
            # TODO for perf, try removing the moveie before compaction (tricky: where to store that info?)
            # TODO make this whole alg dry, but only after setting up robust benchmarks in CI

<<<<<<< HEAD
function _set_nonzero!(m, v, i)
    # TODO for performance: join these two operations
    _set_to_zero!(m, i)
    _set_from_zero!(m, v, i)
end

Base.@propagate_inbounds function get_significand_sum(m, i)
    i = _convert(Int, 2i+2041)
    significand_sum = UInt128(m[i]) | (UInt128(m[i+1]) << 64)
end
function update_significand_sum(m, i, delta)
    j = _convert(Int, 2i+2041)
    significand_sum = get_significand_sum(m, i) + delta
    m[j] = significand_sum % UInt64
    m[j+1] = (significand_sum >>> 64) % UInt64
    significand_sum
end

function _set_from_zero!(m::Memory, v::Float64, i::Int)
    uv = reinterpret(UInt64, v)
    j = i + 10523
    @assert m[j] == 0

    exponent = uv >> 52
    # update group total weight and total weight
    significand = 0x8000000000000000 | uv << 11
    weight_index = _convert(Int, exponent + 4)
    significand_sum = update_significand_sum(m, weight_index, significand) # Temporarily break the "weights are accurately computed" invariant

    if m[4] == 0 # if we were empty, set global shift (m[3]) so that m[4] will become ~2^40.
        m[3] = -24 - exponent

        shift = -24
        weight = _convert(UInt64, significand_sum << shift) + 1

        @assert Base.top_set_bit(weight-1) == 40 # TODO for perf: delete
        m[weight_index] = weight
        m[4] = weight
    else
        shift = signed(exponent + m[3])
        if Base.top_set_bit(significand_sum)+shift > 64
            # if this would overflow, drop shift so that it renormalizes down to 48.
            # this drops shift at least ~16 and makes the sum of weights at least ~2^48. # TODO: add an assert
            # Base.top_set_bit(significand_sum)+shift == 48
            # Base.top_set_bit(significand_sum)+signed(exponent + m[3]) == 48
            # Base.top_set_bit(significand_sum)+signed(exponent) + signed(m[3]) == 48
            # signed(m[3]) == 48 - Base.top_set_bit(significand_sum) - signed(exponent)
            m3 = 48 - Base.top_set_bit(significand_sum) - exponent
            # The "weights are accurately computed" invariant is broken for weight_index, but the "sum(weights) == m[4]" invariant still holds
            # set_global_shift_decrease! will do something wrong to weight_index, but preserve the "sum(weights) == m[4]" invariant.
            set_global_shift_decrease!(m, m3) # TODO for perf: special case all call sites to this function to take advantage of known shift direction and/or magnitude; also try outlining
            shift = signed(exponent + m3)
        end
        weight = _convert(UInt64, significand_sum << shift) + 1

        old_weight = m[weight_index]
        m[weight_index] = weight # The "weights are accurately computed" invariant is now restored
        m4 = m[4] # The "sum(weights) == m[4]" invariant is broken
        m4 -= old_weight
        m4, o = Base.add_with_overflow(m4, weight) # The "sum(weights) == m4" invariant now holds, though the computation overflows
        if o
            # If weights overflow (>2^64) then shift down by 16 bits
            m3 = m[3]-0x10
            set_global_shift_decrease!(m, m3, m4) # TODO for perf: special case all call sites to this function to take advantage of known shift direction and/or magnitude; also try outlining
            if weight_index > m[2] # if the new weight was not adjusted by set_global_shift_decrease!, then adjust it manually
                shift = signed(exponent+m3)
                new_weight = _convert(UInt64, significand_sum << shift) + 1

                @assert significand_sum != 0
                @assert m[weight_index] == weight

                m[weight_index] = new_weight
                m[4] += new_weight-weight
            end
        else
            m[4] = m4
        end
    end
    m[2] = max(m[2], weight_index) # Set after insertion because update_weights! may need to update the global shift, in which case knowing the old m[2] will help it skip checking empty levels
    level_weights_nonzero_index,level_weights_nonzero_subindex = get_level_weights_nonzero_indices(exponent)
    m[level_weights_nonzero_index] |= 0x8000000000000000 >> level_weights_nonzero_subindex

    # lookup the group by exponent and bump length
    group_length_index = _convert(Int, 4 + 3*2046 + 2exponent)
    group_pos = m[group_length_index-1]
    group_length = m[group_length_index]+1
    m[group_length_index] = group_length # setting this before compaction means that compaction will ensure there is enough space for this expanded group, but will also copy one index (16 bytes) of junk which could access past the end of m. The junk isn't an issue once coppied because we immediately overwrite it. The former (copying past the end of m) only happens if the group to be expanded is already kissing the end. In this case, it will end up at the end after compaction and be easily expanded afterwords. Consequently, we treat that case specially and bump group length and manually expand after compaction
    allocs_index,allocs_subindex = get_alloced_indices(exponent)
    allocs_chunk = m[allocs_index]
    log2_allocated_size = allocs_chunk >> allocs_subindex % UInt8 - 1
    allocated_size = 1<<log2_allocated_size

    # if there is not room in the group, shift and expand
    if group_length > allocated_size
        next_free_space = m[10267]
        # if at end already, simply extend the allocation # TODO see if removing this optimization is problematic; TODO verify the optimization is triggering
        if next_free_space == (group_pos-2)+2group_length # note that this is valid even if group_length is 1 (previously zero).
            new_allocation_length = max(2, 2allocated_size)
            new_next_free_space = next_free_space+new_allocation_length
            if new_next_free_space > length(m)+1 # There isn't room; we need to compact
                m[group_length_index] = group_length-1 # See comment above; we don't want to copy past the end of m
                next_free_space = compact!(m, m)
                group_pos = next_free_space-new_allocation_length # The group will move but remian the last group
                new_next_free_space = next_free_space+new_allocation_length
                @assert new_next_free_space < length(m)+1 # TODO for perf, delete this
                m[group_length_index] = group_length

                # Re-lookup allocated chunk because compaction could have changed other
                # chunk elements. However, the allocated size of this group could not have
                # changed because it was previously maxed out.
                allocs_chunk = m[allocs_index]
                @assert log2_allocated_size == allocs_chunk >> allocs_subindex % UInt8 - 1
                @assert allocated_size == 1<<log2_allocated_size
            end
            # expand the allocated size and bump next_free_space
            new_chunk = allocs_chunk + UInt64(1) << allocs_subindex
            m[allocs_index] = new_chunk
            m[10267] = new_next_free_space
        else # move and reallocate (this branch also handles creating new groups: TODO expirment with perf and clarity by splicing that branch out)
            twice_new_allocated_size = max(0x2,allocated_size<<2)
            new_next_free_space = next_free_space+twice_new_allocated_size
            if new_next_free_space > length(m)+1 # out of space; compact. TODO for perf, consider resizing at this time slightly eagerly?
                m[group_length_index] = group_length-1 # incrementing the group length before compaction is spotty because if the group was previously empty then this new group length will be ignored (compact! loops over sub_weights, not levels)
                next_free_space = compact!(m, m)
                m[group_length_index] = group_length
                new_next_free_space = next_free_space+twice_new_allocated_size
                @assert new_next_free_space < length(m)+1 # After compaction there should be room TODO for perf, delete this

                group_pos = m[group_length_index-1] # The group likely moved during compaction

                # Re-lookup allocated chunk because compaction could have changed other
                # chunk elements. However, the allocated size of this group could not have
                # changed because it was previously maxed out.
                allocs_chunk = m[allocs_index]
                @assert log2_allocated_size == allocs_chunk >> allocs_subindex % UInt8 - 1
                @assert allocated_size == 1<<log2_allocated_size
            end
            # TODO for perf: make compact! re-allocate the expanded group larger so there's no need to double the allocated size here if the compact branch is taken
            # TODO for perf, try removing the moveie before compaction (tricky: where to store that info?)
            # TODO make this whole alg dry, but only after setting up robust benchmarks in CI

            # expand the allocated size and bump next_free_space
            new_chunk = allocs_chunk + UInt64(1) << allocs_subindex
            m[allocs_index] = new_chunk

            m[10267] = new_next_free_space

            # Copy the group to new location
            (v"1.11" <= VERSION || 2group_length-2 != 0) && unsafe_copyto!(m, next_free_space, m, group_pos, 2group_length-2) # TODO for clarity and maybe perf: remove this version check

            # Adjust the pos entries in edit_map (bad memory order TODO: consider unzipping edit map to improve locality here)
            delta = (next_free_space-group_pos) << 11
            for k in 1:group_length-1
                target = m[_convert(Int, next_free_space)+2k-1]
                l = _convert(Int, target + 10523)
                m[l] += delta
            end

            # Mark the old group as moved so compaction will skip over it TODO: test this
            # TODO for perf: delete this and instead have compaction check if the index
            # pointed to by the start of the group points back (in the edit map) to that location
            if allocated_size != 0
                m[_convert(Int, group_pos)+1] = unsigned(Int64(-allocated_size))
            end

            # update group start location
            group_pos = m[group_length_index-1] = next_free_space
        end
    end

    # insert the element into the group
    group_lastpos = _convert(Int, (group_pos-2)+2group_length)
    m[group_lastpos] = significand
    m[group_lastpos+1] = i

    # log the insertion location in the edit map
    m[j] = _convert(UInt64, group_lastpos) << 11 + exponent

    nothing
end

function set_global_shift_increase!(m::Memory, m2, m3::UInt64, m4) # Increase shift, on deletion of elements
    @assert signed(m[3]) < signed(m3)
    m[3] = m3
    # Story:
    # In the likely case that the weight decrease resulted in a level's weight hitting zero
    # that level's weight is already updated and m4 adjusted accordingly TODO for perf don't adjust, pass the values around instead
    # In any event, m4 is accurate for current weights and all weights and significand_sums's above (before) m2 are zero so we don't need to touch them
    # Between m2 and i1, weights that were previously 1 may need to be increased. Below (past, after) i1, all weights will round up to 1 or 0 so we don't need to touch them

    #=
    weight = UInt64(significand_sum<<shift) + 1
    when is that always 1? when
    UInt64(significand_sum<<shift) == 0
    and because shift < 0 and significand_sum could be as much as 2^64*2^64/8/8-1 = 2^122-1,
    shift <= -122
    shift = signed(exponent+m3)
    shift = signed(i-4+m3)
    signed(i-4+m3) <= -122
    i <= -signed(m3)-122+4
    So for -signed(m3)-118 < i, we could need to adjust the ith weight
    =#
    r0 = max(5, -signed(m3)-117)
    r1 = m2 # TODO It would be possible to scale this range with length (m[1]) in which case testing could be stricter and performance could be (marginally) better, though not in large cases so possibly not worth doing at all)

    # shift = signed(i-4+m3)
    # weight = significand_sum == 0 ? 0 : UInt64(significand_sum << shift) + 1
    # shift < -64; the low 64 bits are shifted off.
    # i < -60-signed(m3); the low 64 bits are shifted off.

    checkbounds(m, r0:2r1+2042)
    @inbounds for i in r0:min(r1, -61-signed(m3))
        significand_sum_lo = m[_convert(Int, 2i+2041)]
        significand_sum_hi = m[_convert(Int, 2i+2042)]
        significand_sum_lo == significand_sum_hi == 0 && continue # in this case, the weight was and still is zero
        shift = signed(i-4+m3) + 64
        m4 += update_weight!(m, i, significand_sum_hi << shift)
    end
    @inbounds for i in max(r0,-60-signed(m3)):r1
        significand_sum = get_significand_sum(m, i)
        significand_sum == 0 && continue # in this case, the weight was and still is zero
        shift = signed(i-4+m3)
        m4 += update_weight!(m, i, significand_sum << shift)
=======
            # expand the allocated size and bump next_free_space
            new_chunk = allocs_chunk + UInt64(1) << allocs_subindex
            m[allocs_index] = new_chunk

            m[10267] = new_next_free_space

            # Copy the group to new location
            (v"1.11" <= VERSION || 2group_length-2 != 0) && unsafe_copyto!(m, next_free_space, m, group_pos, 2group_length-2) # TODO for clarity and maybe perf: remove this version check

            # Adjust the pos entries in edit_map (bad memory order TODO: consider unzipping edit map to improve locality here)
            delta = (next_free_space-group_pos) << 11
            for k in 1:group_length-1
                target = m[_convert(Int, next_free_space)+2k-1]
                l = _convert(Int, target + 10523)
                m[l] += delta
            end

            # Mark the old group as moved so compaction will skip over it TODO: test this
            # TODO for perf: delete this and instead have compaction check if the index
            # pointed to by the start of the group points back (in the edit map) to that location
            if allocated_size != 0
                m[_convert(Int, group_pos)+1] = unsigned(Int64(-allocated_size))
            end

            # update group start location
            group_pos = m[group_length_index-1] = next_free_space
        end
    end

    # insert the element into the group
    group_lastpos = _convert(Int, (group_pos-2)+2group_length)
    m[group_lastpos] = significand
    m[group_lastpos+1] = i

    # log the insertion location in the edit map
    m[j] = _convert(UInt64, group_lastpos) << 11 + exponent

    nothing
end

function set_global_shift_increase!(m::Memory, m2, m3::UInt64, m4) # Increase shift, on deletion of elements
    @assert signed(m[3]) < signed(m3)
    m[3] = m3
    # Story:
    # In the likely case that the weight decrease resulted in a level's weight hitting zero
    # that level's weight is already updated and m4 adjusted accordingly TODO for perf don't adjust, pass the values around instead
    # In any event, m4 is accurate for current weights and all weights and significand_sums's above (before) m2 are zero so we don't need to touch them
    # Between m2 and i1, weights that were previously 1 may need to be increased. Below (past, after) i1, all weights will round up to 1 or 0 so we don't need to touch them

    #=
    weight = UInt64(significand_sum<<shift) + 1
    when is that always 1? when
    UInt64(significand_sum<<shift) == 0
    and because shift < 0 and significand_sum could be as much as 2^64*2^64/8/8-1 = 2^122-1,
    shift <= -122
    shift = signed(exponent+m3)
    shift = signed(i-4+m3)
    signed(i-4+m3) <= -122
    i <= -signed(m3)-122+4
    So for -signed(m3)-118 < i, we could need to adjust the ith weight
    =#
    r0 = max(5, -signed(m3)-117)
    r1 = m2 # TODO It would be possible to scale this range with length (m[1]) in which case testing could be stricter and performance could be (marginally) better, though not in large cases so possibly not worth doing at all)

    # shift = signed(i-4+m3)
    # weight = significand_sum == 0 ? 0 : UInt64(significand_sum << shift) + 1
    # shift < -64; the low 64 bits are shifted off.
    # i < -60-signed(m3); the low 64 bits are shifted off.

    checkbounds(m, r0:2r1+2042)
    @inbounds for i in r0:min(r1, -61-signed(m3))
        significand_sum_lo = m[_convert(Int, 2i+2041)]
        significand_sum_hi = m[_convert(Int, 2i+2042)]
        significand_sum_lo == significand_sum_hi == 0 && continue # in this case, the weight was and still is zero
        shift = signed(i-4+m3) + 64
        m4 += update_weight!(m, i, significand_sum_hi << shift)
    end
    @inbounds for i in max(r0,-60-signed(m3)):r1
        significand_sum = get_significand_sum(m, i)
        significand_sum == 0 && continue # in this case, the weight was and still is zero
        shift = signed(i-4+m3)
        m4 += update_weight!(m, i, significand_sum << shift)
    end

    m[4] = m4
end

function set_global_shift_decrease!(m::Memory, m3::UInt64, m4=m[4]) # Decrease shift, on insertion of elements
    m3_old = m[3]
    m[3] = m3
    @assert signed(m3) < signed(m3_old)

    # In the case of adding a giant element, call this first, then add the element.
    # In any case, this only adjusts elements at or before m[2]
    # from the first index that previously could have had a weight > 1 to min(m[2], the first index that can't have a weight > 1) (never empty), set weights to 1 or 0
    # from the first index that could have a weight > 1 to m[2] (possibly empty), shift weights by delta.
    m2 = signed(m[2])
    i1 = -signed(m3)-117 # see above, this is the first index that could have weight > 1 (anything after this will have weight 1 or 0)
    i1_old = -signed(m3_old)-117 # anything before this is already weight 1 or 0
    flatten_range = max(i1_old, 5):min(m2, i1-1)
    recompute_range = max(i1, 5):m2
    # From the level where one element contributes 2^64 to the level where one element contributes 1 is 64, and from there to the level where 2^64 elements contributes 1 is another 2^64.
    @assert length(flatten_range) <= 128
    @assert length(recompute_range) <= 128

    checkbounds(m, flatten_range)
    @inbounds for i in flatten_range # set nonzeros to 1
        old_weight = m[i]
        weight = old_weight != 0
        m[i] = weight
        m4 += weight-old_weight
    end

    delta = m3_old-m3
    checkbounds(m, recompute_range)
    @inbounds for i in recompute_range
        old_weight = m[i]
        old_weight <= 1 && continue # in this case, the weight was and still is 0 or 1
        m4 += update_weight!(m, i, (old_weight-1) >> delta)
>>>>>>> 82e16feb
    end

    m[4] = m4
end

<<<<<<< HEAD
function set_global_shift_decrease!(m::Memory, m3::UInt64, m4=m[4]) # Decrease shift, on insertion of elements
    m3_old = m[3]
    m[3] = m3
    @assert signed(m3) < signed(m3_old)

    # In the case of adding a giant element, call this first, then add the element.
    # In any case, this only adjusts elements at or before m[2]
    # from the first index that previously could have had a weight > 1 to min(m[2], the first index that can't have a weight > 1) (never empty), set weights to 1 or 0
    # from the first index that could have a weight > 1 to m[2] (possibly empty), shift weights by delta.
    m2 = signed(m[2])
    i1 = -signed(m3)-117 # see above, this is the first index that could have weight > 1 (anything after this will have weight 1 or 0)
    i1_old = -signed(m3_old)-117 # anything before this is already weight 1 or 0
    flatten_range = max(i1_old, 5):min(m2, i1-1)
    recompute_range = max(i1, 5):m2
    # From the level where one element contributes 2^64 to the level where one element contributes 1 is 64, and from there to the level where 2^64 elements contributes 1 is another 2^64.
    @assert length(flatten_range) <= 128
    @assert length(recompute_range) <= 128

    checkbounds(m, flatten_range)
    @inbounds for i in flatten_range # set nonzeros to 1
        old_weight = m[i]
        weight = old_weight != 0
        m[i] = weight
        m4 += weight-old_weight
    end

    delta = m3_old-m3
    checkbounds(m, recompute_range)
    @inbounds for i in recompute_range
        old_weight = m[i]
        old_weight <= 1 && continue # in this case, the weight was and still is 0 or 1
        m4 += update_weight!(m, i, (old_weight-1) >> delta)
    end

    m[4] = m4
end

Base.@propagate_inbounds function update_weight!(m::Memory{UInt64}, i, shifted_significand_sum)
    weight = _convert(UInt64, shifted_significand_sum) + 1
    old_weight = m[i]
    m[i] = weight
    weight-old_weight
end

=======
Base.@propagate_inbounds function update_weight!(m::Memory{UInt64}, i, shifted_significand_sum)
    weight = _convert(UInt64, shifted_significand_sum) + 1
    old_weight = m[i]
    m[i] = weight
    weight-old_weight
end

>>>>>>> 82e16feb
get_alloced_indices(exponent::UInt64) = _convert(Int, 10268 + exponent >> 3), exponent << 3 & 0x38
get_level_weights_nonzero_indices(exponent::UInt64) = _convert(Int, 10235 + exponent >> 6), exponent & 0x3f

function _set_to_zero!(m::Memory, i::Int)
    # Find the entry's pos in the edit map table
    j = i + 10523
    mj = m[j]
    mj == 0 && return # if the entry is already zero, return
    pos = _convert(Int, mj >> 11)
    exponent = mj & 2047
    # set the entry to zero (no need to zero the exponent)
    # m[j] = 0 is moved to after we adjust the edit_map entry for the shifted element, in case there is no shifted element

    # update group total weight and total weight
    significand = m[pos]
    weight_index = _convert(Int, exponent + 4)
    significand_sum = update_significand_sum(m, weight_index, -UInt128(significand))
    old_weight = m[weight_index]
    m4 = m[4]
    m4 -= old_weight
    if significand_sum == 0 # We zeroed out a group
        level_weights_nonzero_index,level_weights_nonzero_subindex = get_level_weights_nonzero_indices(exponent)
        chunk = m[level_weights_nonzero_index] &= ~(0x8000000000000000 >> level_weights_nonzero_subindex)
        m[weight_index] = 0
        if m4 == 0 # There are no groups left
            m[2] = 4
        else
            m2 = m[2]
            if weight_index == m2 # We zeroed out the first group
                while chunk == 0 # Find the new m[2]
                    level_weights_nonzero_index -= 1
                    m2 -= 64
                    chunk = m[level_weights_nonzero_index]
                end
                m2 += 63-trailing_zeros(chunk) - level_weights_nonzero_subindex
                m[2] = m2
            end
        end
    else # We did not zero out a group
        shift = signed(exponent + m[3])
        new_weight = _convert(UInt64, significand_sum << shift) + 1
        m[weight_index] = new_weight
        m4 += new_weight
    end

    m[4] = m4 # This might be less than 2^32, but that's okay. If it is, and that's relevant, it will be corrected in _rand_slow_path

    # lookup the group by exponent
    group_length_index = _convert(Int, 4 + 3*2046 + 2exponent)
    group_pos = m[group_length_index-1]
    group_length = m[group_length_index]
    group_lastpos = _convert(Int, (group_pos-2)+2group_length)

    # TODO for perf: see if it's helpful to gate this on pos != group_lastpos
    # shift the last element of the group into the spot occupied by the removed element
    m[pos] = m[group_lastpos]
    shifted_element = m[pos+1] = m[group_lastpos+1]

    # adjust the edit map entry of the shifted element
    m[_convert(Int, shifted_element) + 10523] = _convert(UInt64, pos) << 11 + exponent
    m[j] = 0

    # When zeroing out a group, mark the group as empty so that compaction will update the group metadata and then skip over it.
    if significand_sum == 0
        m[group_pos+1] = exponent | 0x8000000000000000
    end

    # shrink the group
    m[group_length_index] = group_length-1 # no need to zero group entries

    nothing
end


ResizableWeights(len::Integer) = ResizableWeights(FixedSizeWeights(len))
SemiResizableWeights(len::Integer) = SemiResizableWeights(FixedSizeWeights(len))
function FixedSizeWeights(len::Integer)
    m = Memory{UInt64}(undef, allocated_memory(len))
    # m .= 0 # This is here so that a sparse rendering for debugging is easier TODO for tests: set this to 0xdeadbeefdeadbeed
    m[4:10523+len] .= 0 # metadata and edit map need to be zeroed but the bulk does not
    m[1] = len
    m[2] = 4
    # no need to set m[3]
    m[10267] = 10524+len
    _FixedSizeWeights(m)
end
allocated_memory(length::Integer) = 10523 + 7*length # TODO for perf: consider giving some extra constant factor allocation to avoid repeated compaction at small sizes
length_from_memory(allocated_memory::Integer) = Int((allocated_memory-10523)/7)

Base.resize!(w::Union{SemiResizableWeights, ResizableWeights}, len::Integer) = resize!(w, Int(len))
function Base.resize!(w::Union{SemiResizableWeights, ResizableWeights}, len::Int)
    m = w.m
    old_len = m[1]
    if len > old_len
        am = allocated_memory(len)
        if am > length(m)
            w isa SemiResizableWeights && throw(ArgumentError("Cannot increase the size of a SemiResizableWeights above its original allocated size. Try using a ResizableWeights instead."))
            _resize!(w, len)
        else
            m[1] = len
        end
    else
        w[len+1:old_len] .= 0 # This is a necessary but highly nontrivial operation
        m[1] = len
    end
    w
end
"""
Reallocate w with the size len, compacting w into that new memory.
Any elements if w past len must be set to zero already (that's a general invariant for
Weights, though, not just this function).
"""
function _resize!(w::ResizableWeights, len::Integer)
    m = w.m
    old_len = m[1]
    m2 = Memory{UInt64}(undef, allocated_memory(len))
    # m2 .= 0 # For debugging; TODO: set to 0xdeadbeefdeadbeef to test
    m2[1] = len
    if len > old_len # grow
        unsafe_copyto!(m2, 2, m, 2, old_len + 10523)
        m2[old_len + 10524:len + 10523] .= 0
    else # shrink
        unsafe_copyto!(m2, 2, m, 2, len + 10523)
    end

    compact!(m2, m)
    w.m = m2
    w
end

function compact!(dst::Memory{UInt64}, src::Memory{UInt64})
    dst_i = length_from_memory(length(dst)) + 10524
    src_i = length_from_memory(length(src)) + 10524
    next_free_space = src[10267]

    while src_i < next_free_space

        # Skip over abandoned groups TODO refactor these loops for clarity
        target = signed(src[src_i+1])
        while target < 0
            if unsigned(target) < 0xc000000000000000 # empty non-abandoned group; let's clean it up
                @assert 0x8000000000000001 <= unsigned(target) <= 0x80000000000007fe
                exponent = unsigned(target) - 0x8000000000000000 # TODO for clarity: dry this
                allocs_index, allocs_subindex = get_alloced_indices(exponent)
                allocs_chunk = dst[allocs_index] # TODO for perf: consider not copying metadata on out of place compaction (and consider the impact here)
                log2_allocated_size_p1 = allocs_chunk >> allocs_subindex % UInt8
                allocated_size = 1<<(log2_allocated_size_p1-1)
                new_chunk = allocs_chunk - UInt64(log2_allocated_size_p1) << allocs_subindex
                dst[allocs_index] = new_chunk # zero out allocated size (this will force re-allocation so we can let the old, wrong pos info stand)
                src_i += 2allocated_size # skip the group
            else # the decaying corpse of an abandoned group. Ignore it.
                src_i -= 2target
            end
            src_i >= next_free_space && @goto break_outer
            target = signed(src[src_i+1])
<<<<<<< HEAD
        end

        # Trace an element of the group back to the edit info table to find the group id
        j = target + 10523
        exponent = src[j] & 2047

        # Lookup the group in the group location table to find its length (performance optimization for copying, necessary to decide new allocated size and update pos)
        # exponent of 0x00000000000007fe is index 6+3*2046
        # exponent of 0x0000000000000001 is index 4+5*2046
        group_length_index = _convert(Int, 4 + 3*2046 + 2exponent)
        group_length = src[group_length_index]

        # Update group pos in level_location_info
        dst[group_length_index-1] += unsigned(Int64(dst_i-src_i))

        # Lookup the allocated size (an alternative to scanning for the next nonzero, needed because we are setting allocated size)
        # exponent of 0x00000000000007fe is index 6+5*2046, 2
        # exponent of 0x00000000000007fd is index 6+5*2046, 1
        # exponent of 0x0000000000000004 is index 5+5*2046+512, 0
        # exponent of 0x0000000000000003 is index 5+5*2046+512, 3
        # exponent of 0x0000000000000002 is index 5+5*2046+512, 2
        # exponent of 0x0000000000000001 is index 5+5*2046+512, 1
        allocs_index, allocs_subindex = get_alloced_indices(exponent)
        allocs_chunk = dst[allocs_index]
        log2_allocated_size = allocs_chunk >> allocs_subindex % UInt8 - 1
        log2_new_allocated_size = group_length == 0 ? 0 : Base.top_set_bit(group_length-1)
        new_chunk = allocs_chunk + Int64(log2_new_allocated_size - log2_allocated_size) << allocs_subindex
        dst[allocs_index] = new_chunk

        # Adjust the pos entries in edit_map (bad memory order TODO: consider unzipping edit map to improve locality here)
        delta = unsigned(Int64(dst_i-src_i)) << 11
        dst[j] += delta
        for k in 1:signed(group_length)-1 # TODO: add a benchmark that stresses compaction and try hoisting this bounds checking
            target = src[src_i+2k+1]
            j = _convert(Int, target + 10523)
            dst[j] += delta
        end

=======
        end

        # Trace an element of the group back to the edit info table to find the group id
        j = target + 10523
        exponent = src[j] & 2047

        # Lookup the group in the group location table to find its length (performance optimization for copying, necessary to decide new allocated size and update pos)
        # exponent of 0x00000000000007fe is index 6+3*2046
        # exponent of 0x0000000000000001 is index 4+5*2046
        group_length_index = _convert(Int, 4 + 3*2046 + 2exponent)
        group_length = src[group_length_index]

        # Update group pos in level_location_info
        dst[group_length_index-1] += unsigned(Int64(dst_i-src_i))

        # Lookup the allocated size (an alternative to scanning for the next nonzero, needed because we are setting allocated size)
        # exponent of 0x00000000000007fe is index 6+5*2046, 2
        # exponent of 0x00000000000007fd is index 6+5*2046, 1
        # exponent of 0x0000000000000004 is index 5+5*2046+512, 0
        # exponent of 0x0000000000000003 is index 5+5*2046+512, 3
        # exponent of 0x0000000000000002 is index 5+5*2046+512, 2
        # exponent of 0x0000000000000001 is index 5+5*2046+512, 1
        allocs_index, allocs_subindex = get_alloced_indices(exponent)
        allocs_chunk = dst[allocs_index]
        log2_allocated_size = allocs_chunk >> allocs_subindex % UInt8 - 1
        log2_new_allocated_size = group_length == 0 ? 0 : Base.top_set_bit(group_length-1)
        new_chunk = allocs_chunk + Int64(log2_new_allocated_size - log2_allocated_size) << allocs_subindex
        dst[allocs_index] = new_chunk

        # Adjust the pos entries in edit_map (bad memory order TODO: consider unzipping edit map to improve locality here)
        delta = unsigned(Int64(dst_i-src_i)) << 11
        dst[j] += delta
        for k in 1:signed(group_length)-1 # TODO: add a benchmark that stresses compaction and try hoisting this bounds checking
            target = src[src_i+2k+1]
            j = _convert(Int, target + 10523)
            dst[j] += delta
        end

>>>>>>> 82e16feb
        # Copy the group to a compacted location
        unsafe_copyto!(dst, dst_i, src, src_i, 2group_length)

        # Advance indices
        src_i += 2*1<<log2_allocated_size # TODO add test that fails if the 2* part is removed
        dst_i += 2*1<<log2_new_allocated_size
    end
    @label break_outer
    dst[10267] = dst_i
end

# Conform to the AbstractArray API
Base.size(w::Weights) = (w.m[1],)

# Shoe-horn into the legacy DynamicDiscreteSampler API so that we can leverage existing tests
struct WeightBasedSampler
    w::ResizableWeights
end
WeightBasedSampler() = WeightBasedSampler(ResizableWeights(512))

function Base.push!(wbs::WeightBasedSampler, index, weight)
    index > length(wbs.w) && resize!(wbs.w, max(index, 2length(wbs.w)))
    wbs.w[index] = weight
    wbs
<<<<<<< HEAD
end
function Base.append!(wbs::WeightBasedSampler, inds::AbstractVector, weights::AbstractVector)
    axes(inds) == axes(weights) || throw(DimensionMismatch("inds and weights have different axes"))
    min_ind,max_ind = extrema(inds)
    min_ind < 1 && throw(BoundsError(wbs.w, min_ind))
    max_ind > length(wbs.w) && resize!(wbs.w, max(max_ind, 2length(wbs.w)))
    for (i,w) in zip(inds, weights)
        wbs.w[i] = w
    end
    wbs
end
function Base.delete!(wbs::WeightBasedSampler, index)
    index ∈ eachindex(wbs.w) && wbs.w[index] != 0 || throw(ArgumentError("Element $index is not present"))
    wbs.w[index] = 0
    wbs
end
Base.rand(rng::AbstractRNG, wbs::WeightBasedSampler) = rand(rng, wbs.w)
Base.rand(rng::AbstractRNG, wbs::WeightBasedSampler, n::Integer) = rand(rng, wbs.w, n)
Base.rand(wbs::WeightBasedSampler, n::Integer) = rand(Random.default_rng(), wbs.w, n)


const DynamicDiscreteSampler = WeightBasedSampler

include("multinomial.jl")
include("utils.jl")
=======
end
function Base.append!(wbs::WeightBasedSampler, inds::AbstractVector, weights::AbstractVector)
    axes(inds) == axes(weights) || throw(DimensionMismatch("inds and weights have different axes"))
    min_ind,max_ind = extrema(inds)
    min_ind < 1 && throw(BoundsError(wbs.w, min_ind))
    max_ind > length(wbs.w) && resize!(wbs.w, max(max_ind, 2length(wbs.w)))
    for (i,w) in zip(inds, weights)
        wbs.w[i] = w
    end
    wbs
end
function Base.delete!(wbs::WeightBasedSampler, index)
    index ∈ eachindex(wbs.w) && wbs.w[index] != 0 || throw(ArgumentError("Element $index is not present"))
    wbs.w[index] = 0
    wbs
end
Base.rand(rng::AbstractRNG, wbs::WeightBasedSampler) = rand(rng, wbs.w)
Base.rand(rng::AbstractRNG, wbs::WeightBasedSampler, n::Integer) = [rand(rng, wbs.w) for _ in 1:n]

const DynamicDiscreteSampler = WeightBasedSampler
>>>>>>> 82e16feb

# Precompile
precompile(WeightBasedSampler, ())
precompile(push!, (WeightBasedSampler, Int, Float64))
precompile(delete!, (WeightBasedSampler, Int))
precompile(rand, (typeof(Random.default_rng()), WeightBasedSampler))
precompile(rand, (WeightBasedSampler,))

end<|MERGE_RESOLUTION|>--- conflicted
+++ resolved
@@ -159,15 +159,11 @@
 # Trivial extensions:
 # push!, delete!
 
-<<<<<<< HEAD
 Base.rand(rng::AbstractRNG, w::Weights, n::Integer) = _rand(rng, w.m, n)
-=======
->>>>>>> 82e16feb
 Base.rand(rng::AbstractRNG, w::Weights) = _rand(rng, w.m)
 Base.getindex(w::Weights, i::Int) = _getindex(w.m, i)
 Base.setindex!(w::Weights, v, i::Int) = (_setindex!(w.m, Float64(v), i); w)
 
-<<<<<<< HEAD
 function _rand(rng::AbstractRNG, m::Memory{UInt64}, n::Integer)
     n < 100 && return [_rand(rng, m) for _ in 1:n]
     max_i = _convert(Int, m[2])
@@ -340,215 +336,6 @@
         _set_from_zero!(m, v, i)
     else
         _set_nonzero!(m, v, i)
-=======
-#=@inbounds=# function _rand(rng::AbstractRNG, m::Memory{UInt64})
-
-    @label reject
-
-    # Select level
-    x = @inline rand(rng, Random.Sampler(rng, Base.OneTo(m[4]), Val(1)))
-    i = _convert(Int, m[2])
-    mi = m[i]
-    @inbounds while i > 5
-        x <= mi && break
-        x -= mi
-        i -= 1
-        mi = m[i]
-    end
-
-    if x >= mi # mi is the weight rounded down plus 1. If they are equal than we should refine further and possibly reject.
-        # Low-probability rejection to improve accuracy from very close to perfect.
-        # This branch should typically be followed with probability < 2^-21. In cases where
-        # the probability is higher (i.e. m[4] < 2^32), _rand_slow_path will mutate m by
-        # modifying m[3] and recomputing approximate weights to increase m[4] above 2^32.
-        # This branch is still O(1) but constant factors don't matter except for in the case
-        # of repeated large swings in m[4] with calls to rand interspersed.
-        x > mi && error("This should be unreachable!")
-        if @noinline _rand_slow_path(rng, m, i)
-            @goto reject
-        end
-    end
-
-    # Lookup level info
-    j = 2i + 6133
-    pos = m[j]
-    len = m[j+1]
-
-    # Sample within level
-    while true
-        r = rand(rng, UInt64)
-        k1 = (r>>leading_zeros(len-1))
-        k2 = _convert(Int, k1<<1+pos)
-        # TODO for perf: delete the k1 < len check by maintaining all the out of bounds m[k2] equal to 0
-        rand(rng, UInt64) < m[k2] * (k1 < len) && return Int(signed(m[k2+1]))
-    end
-end
-
-function _rand_slow_path(rng::AbstractRNG, m::Memory{UInt64}, i)
-    # shift::Int = exponent+m[3]
-    # significand_sum::UInt128 = ...
-    # weight::UInt64 = significand_sum<<shift+1
-    # true_weight::ExactReal = exact(significand_sum)<<shift
-    # true_weight::ExactReal = significand_sum<<shift + exact(significand_sum)<<shift & ...0000.1111...
-    # rejection_p = weight-true_weight = (significand_sum<<shift+1) - (significand_sum<<shift + exact(significand_sum)<<shift & ...0000.1111...)
-    # rejection_p = 1 - exact(significand_sum)<<shift & ...0000.1111...
-    # acceptance_p = exact(significand_sum)<<shift & ...0000.1111...  (for example, if significand_sum<<shift is exact, then acceptance_p will be zero)
-    # TODO for confidence: add a test that fails if this were to mix up floor+1 and ceil.
-    exponent = i-4
-    shift = signed(exponent + m[3])
-    significand_sum = get_significand_sum(m, i)
-
-    m4 = m[4]
-    if m4 < UInt64(1)<<32
-        # If the sum of approximate weights becomes less than 2^32, then for performance reasons (to keep this low probability rejection step sufficiently low probability)
-        # Increase the shift to a reasonable level.
-        # The fact that we are here past the isempty check in `rand` means that there are some nonzero weights.
-
-        m2 = signed(m[2])
-        x = zero(UInt64)
-        checkbounds(m, 2m2-2Sys.WORD_SIZE+2042:2m2+2042)
-        @inbounds for i in Sys.WORD_SIZE:-1:0 # This loop is backwards so that memory access is forwards. TODO for perf, we can get away with shaving 1 to 10 off of this loop.
-            # This can underflow from significand sums into weights, but that underflow is safe because it can only happen if all the latter weights are zero. Be careful about this when re-arranging the memory layout!
-            x += m[2m2-2i+2042] >> (i - 1)
-        end
-
-        # x is computed by rounding down at a certain level and then summing (and adding 1)
-        # m[4] will be computed by rounding up at a more precise level and then summing
-        # x could be 0 (treated as 1/2 when computing log2 with top_set_bit), composed of
-        # .9 + .9 + .9 + ... for up to about log2(length) levels
-        # meaning m[4] could be up to 2log2(length) times greater than predicted according to x2
-        # if length is 2^64 than this could push m[4]'s top set bit up to 9 bits higher.
-
-        # If, on the other hand, x was computed with significantly higher precision, then
-        # it could overflow if there were 2^64 elements in a weight. We could probably
-        # squeeze a few more bits out of this, but targeting 46 with a window of 46 to 53 is
-        # plenty good enough.
-
-        m3 = unsigned(-17 - Base.top_set_bit(x) - (m2 - 4))
-
-        set_global_shift_increase!(m, m2, m3, m4) # TODO for perf: special case all call sites to this function to take advantage of known shift direction and/or magnitude; also try outlining
-
-        @assert 46 <= Base.top_set_bit(m[4]) <= 53 # Could be a higher because of the rounding up, but this should never bump top set bit by more than about 8 # TODO for perf: delete
-    end
-
-    while true # TODO for confidence: move this to a separate, documented function and add unit tests.
-        x = rand(rng, UInt64)
-        # p_stage = significand_sum << shift & ...00000.111111...64...11110000
-        shift += 64
-        target = (significand_sum << shift) % UInt64
-        x > target && return true
-        x < target && return false
-        shift >= 0 && return false
-    end
-end
-
-function _getindex(m::Memory{UInt64}, i::Int)
-    @boundscheck 1 <= i <= m[1] || throw(BoundsError(_FixedSizeWeights(m), i))
-    j = i + 10523
-    mj = m[j]
-    mj == 0 && return 0.0
-    pos = _convert(Int, mj >> 11)
-    exponent = mj & 2047
-    weight = m[pos]
-    reinterpret(Float64, (exponent<<52) | (weight - 0x8000000000000000) >> 11)
-end
-
-function _setindex!(m::Memory, v::Float64, i::Int)
-    @boundscheck 1 <= i <= m[1] || throw(BoundsError(_FixedSizeWeights(m), i))
-    uv = reinterpret(UInt64, v)
-    if uv == 0
-        _set_to_zero!(m, i)
-        return
-    end
-    0x0010000000000000 <= uv <= 0x7fefffffffffffff || throw(DomainError(v, "Invalid weight")) # Excludes subnormals
-
-    # Find the entry's pos in the edit map table
-    j = i + 10523
-    if m[j] == 0
-        _set_from_zero!(m, v, i)
-    else
-        _set_nonzero!(m, v, i)
-    end
-end
-
-function _set_nonzero!(m, v, i)
-    # TODO for performance: join these two operations
-    _set_to_zero!(m, i)
-    _set_from_zero!(m, v, i)
-end
-
-Base.@propagate_inbounds function get_significand_sum(m, i)
-    i = _convert(Int, 2i+2041)
-    significand_sum = UInt128(m[i]) | (UInt128(m[i+1]) << 64)
-end
-function update_significand_sum(m, i, delta)
-    j = _convert(Int, 2i+2041)
-    significand_sum = get_significand_sum(m, i) + delta
-    m[j] = significand_sum % UInt64
-    m[j+1] = (significand_sum >>> 64) % UInt64
-    significand_sum
-end
-
-function _set_from_zero!(m::Memory, v::Float64, i::Int)
-    uv = reinterpret(UInt64, v)
-    j = i + 10523
-    @assert m[j] == 0
-
-    exponent = uv >> 52
-    # update group total weight and total weight
-    significand = 0x8000000000000000 | uv << 11
-    weight_index = _convert(Int, exponent + 4)
-    significand_sum = update_significand_sum(m, weight_index, significand) # Temporarily break the "weights are accurately computed" invariant
-
-    if m[4] == 0 # if we were empty, set global shift (m[3]) so that m[4] will become ~2^40.
-        m[3] = -24 - exponent
-
-        shift = -24
-        weight = _convert(UInt64, significand_sum << shift) + 1
-
-        @assert Base.top_set_bit(weight-1) == 40 # TODO for perf: delete
-        m[weight_index] = weight
-        m[4] = weight
-    else
-        shift = signed(exponent + m[3])
-        if Base.top_set_bit(significand_sum)+shift > 64
-            # if this would overflow, drop shift so that it renormalizes down to 48.
-            # this drops shift at least ~16 and makes the sum of weights at least ~2^48. # TODO: add an assert
-            # Base.top_set_bit(significand_sum)+shift == 48
-            # Base.top_set_bit(significand_sum)+signed(exponent + m[3]) == 48
-            # Base.top_set_bit(significand_sum)+signed(exponent) + signed(m[3]) == 48
-            # signed(m[3]) == 48 - Base.top_set_bit(significand_sum) - signed(exponent)
-            m3 = 48 - Base.top_set_bit(significand_sum) - exponent
-            # The "weights are accurately computed" invariant is broken for weight_index, but the "sum(weights) == m[4]" invariant still holds
-            # set_global_shift_decrease! will do something wrong to weight_index, but preserve the "sum(weights) == m[4]" invariant.
-            set_global_shift_decrease!(m, m3) # TODO for perf: special case all call sites to this function to take advantage of known shift direction and/or magnitude; also try outlining
-            shift = signed(exponent + m3)
-        end
-        weight = _convert(UInt64, significand_sum << shift) + 1
-
-        old_weight = m[weight_index]
-        m[weight_index] = weight # The "weights are accurately computed" invariant is now restored
-        m4 = m[4] # The "sum(weights) == m[4]" invariant is broken
-        m4 -= old_weight
-        m4, o = Base.add_with_overflow(m4, weight) # The "sum(weights) == m4" invariant now holds, though the computation overflows
-        if o
-            # If weights overflow (>2^64) then shift down by 16 bits
-            m3 = m[3]-0x10
-            set_global_shift_decrease!(m, m3, m4) # TODO for perf: special case all call sites to this function to take advantage of known shift direction and/or magnitude; also try outlining
-            if weight_index > m[2] # if the new weight was not adjusted by set_global_shift_decrease!, then adjust it manually
-                shift = signed(exponent+m3)
-                new_weight = _convert(UInt64, significand_sum << shift) + 1
-
-                @assert significand_sum != 0
-                @assert m[weight_index] == weight
-
-                m[weight_index] = new_weight
-                m[4] += new_weight-weight
-            end
-        else
-            m[4] = m4
-        end
->>>>>>> 82e16feb
     end
     m[2] = max(m[2], weight_index) # Set after insertion because update_weights! may need to update the global shift, in which case knowing the old m[2] will help it skip checking empty levels
     level_weights_nonzero_index,level_weights_nonzero_subindex = get_level_weights_nonzero_indices(exponent)
@@ -613,7 +400,6 @@
             # TODO for perf, try removing the moveie before compaction (tricky: where to store that info?)
             # TODO make this whole alg dry, but only after setting up robust benchmarks in CI
 
-<<<<<<< HEAD
 function _set_nonzero!(m, v, i)
     # TODO for performance: join these two operations
     _set_to_zero!(m, i)
@@ -837,89 +623,6 @@
         significand_sum == 0 && continue # in this case, the weight was and still is zero
         shift = signed(i-4+m3)
         m4 += update_weight!(m, i, significand_sum << shift)
-=======
-            # expand the allocated size and bump next_free_space
-            new_chunk = allocs_chunk + UInt64(1) << allocs_subindex
-            m[allocs_index] = new_chunk
-
-            m[10267] = new_next_free_space
-
-            # Copy the group to new location
-            (v"1.11" <= VERSION || 2group_length-2 != 0) && unsafe_copyto!(m, next_free_space, m, group_pos, 2group_length-2) # TODO for clarity and maybe perf: remove this version check
-
-            # Adjust the pos entries in edit_map (bad memory order TODO: consider unzipping edit map to improve locality here)
-            delta = (next_free_space-group_pos) << 11
-            for k in 1:group_length-1
-                target = m[_convert(Int, next_free_space)+2k-1]
-                l = _convert(Int, target + 10523)
-                m[l] += delta
-            end
-
-            # Mark the old group as moved so compaction will skip over it TODO: test this
-            # TODO for perf: delete this and instead have compaction check if the index
-            # pointed to by the start of the group points back (in the edit map) to that location
-            if allocated_size != 0
-                m[_convert(Int, group_pos)+1] = unsigned(Int64(-allocated_size))
-            end
-
-            # update group start location
-            group_pos = m[group_length_index-1] = next_free_space
-        end
-    end
-
-    # insert the element into the group
-    group_lastpos = _convert(Int, (group_pos-2)+2group_length)
-    m[group_lastpos] = significand
-    m[group_lastpos+1] = i
-
-    # log the insertion location in the edit map
-    m[j] = _convert(UInt64, group_lastpos) << 11 + exponent
-
-    nothing
-end
-
-function set_global_shift_increase!(m::Memory, m2, m3::UInt64, m4) # Increase shift, on deletion of elements
-    @assert signed(m[3]) < signed(m3)
-    m[3] = m3
-    # Story:
-    # In the likely case that the weight decrease resulted in a level's weight hitting zero
-    # that level's weight is already updated and m4 adjusted accordingly TODO for perf don't adjust, pass the values around instead
-    # In any event, m4 is accurate for current weights and all weights and significand_sums's above (before) m2 are zero so we don't need to touch them
-    # Between m2 and i1, weights that were previously 1 may need to be increased. Below (past, after) i1, all weights will round up to 1 or 0 so we don't need to touch them
-
-    #=
-    weight = UInt64(significand_sum<<shift) + 1
-    when is that always 1? when
-    UInt64(significand_sum<<shift) == 0
-    and because shift < 0 and significand_sum could be as much as 2^64*2^64/8/8-1 = 2^122-1,
-    shift <= -122
-    shift = signed(exponent+m3)
-    shift = signed(i-4+m3)
-    signed(i-4+m3) <= -122
-    i <= -signed(m3)-122+4
-    So for -signed(m3)-118 < i, we could need to adjust the ith weight
-    =#
-    r0 = max(5, -signed(m3)-117)
-    r1 = m2 # TODO It would be possible to scale this range with length (m[1]) in which case testing could be stricter and performance could be (marginally) better, though not in large cases so possibly not worth doing at all)
-
-    # shift = signed(i-4+m3)
-    # weight = significand_sum == 0 ? 0 : UInt64(significand_sum << shift) + 1
-    # shift < -64; the low 64 bits are shifted off.
-    # i < -60-signed(m3); the low 64 bits are shifted off.
-
-    checkbounds(m, r0:2r1+2042)
-    @inbounds for i in r0:min(r1, -61-signed(m3))
-        significand_sum_lo = m[_convert(Int, 2i+2041)]
-        significand_sum_hi = m[_convert(Int, 2i+2042)]
-        significand_sum_lo == significand_sum_hi == 0 && continue # in this case, the weight was and still is zero
-        shift = signed(i-4+m3) + 64
-        m4 += update_weight!(m, i, significand_sum_hi << shift)
-    end
-    @inbounds for i in max(r0,-60-signed(m3)):r1
-        significand_sum = get_significand_sum(m, i)
-        significand_sum == 0 && continue # in this case, the weight was and still is zero
-        shift = signed(i-4+m3)
-        m4 += update_weight!(m, i, significand_sum << shift)
     end
 
     m[4] = m4
@@ -957,45 +660,6 @@
         old_weight = m[i]
         old_weight <= 1 && continue # in this case, the weight was and still is 0 or 1
         m4 += update_weight!(m, i, (old_weight-1) >> delta)
->>>>>>> 82e16feb
-    end
-
-    m[4] = m4
-end
-
-<<<<<<< HEAD
-function set_global_shift_decrease!(m::Memory, m3::UInt64, m4=m[4]) # Decrease shift, on insertion of elements
-    m3_old = m[3]
-    m[3] = m3
-    @assert signed(m3) < signed(m3_old)
-
-    # In the case of adding a giant element, call this first, then add the element.
-    # In any case, this only adjusts elements at or before m[2]
-    # from the first index that previously could have had a weight > 1 to min(m[2], the first index that can't have a weight > 1) (never empty), set weights to 1 or 0
-    # from the first index that could have a weight > 1 to m[2] (possibly empty), shift weights by delta.
-    m2 = signed(m[2])
-    i1 = -signed(m3)-117 # see above, this is the first index that could have weight > 1 (anything after this will have weight 1 or 0)
-    i1_old = -signed(m3_old)-117 # anything before this is already weight 1 or 0
-    flatten_range = max(i1_old, 5):min(m2, i1-1)
-    recompute_range = max(i1, 5):m2
-    # From the level where one element contributes 2^64 to the level where one element contributes 1 is 64, and from there to the level where 2^64 elements contributes 1 is another 2^64.
-    @assert length(flatten_range) <= 128
-    @assert length(recompute_range) <= 128
-
-    checkbounds(m, flatten_range)
-    @inbounds for i in flatten_range # set nonzeros to 1
-        old_weight = m[i]
-        weight = old_weight != 0
-        m[i] = weight
-        m4 += weight-old_weight
-    end
-
-    delta = m3_old-m3
-    checkbounds(m, recompute_range)
-    @inbounds for i in recompute_range
-        old_weight = m[i]
-        old_weight <= 1 && continue # in this case, the weight was and still is 0 or 1
-        m4 += update_weight!(m, i, (old_weight-1) >> delta)
     end
 
     m[4] = m4
@@ -1008,15 +672,6 @@
     weight-old_weight
 end
 
-=======
-Base.@propagate_inbounds function update_weight!(m::Memory{UInt64}, i, shifted_significand_sum)
-    weight = _convert(UInt64, shifted_significand_sum) + 1
-    old_weight = m[i]
-    m[i] = weight
-    weight-old_weight
-end
-
->>>>>>> 82e16feb
 get_alloced_indices(exponent::UInt64) = _convert(Int, 10268 + exponent >> 3), exponent << 3 & 0x38
 get_level_weights_nonzero_indices(exponent::UInt64) = _convert(Int, 10235 + exponent >> 6), exponent & 0x3f
 
@@ -1172,7 +827,6 @@
             end
             src_i >= next_free_space && @goto break_outer
             target = signed(src[src_i+1])
-<<<<<<< HEAD
         end
 
         # Trace an element of the group back to the edit info table to find the group id
@@ -1211,46 +865,6 @@
             dst[j] += delta
         end
 
-=======
-        end
-
-        # Trace an element of the group back to the edit info table to find the group id
-        j = target + 10523
-        exponent = src[j] & 2047
-
-        # Lookup the group in the group location table to find its length (performance optimization for copying, necessary to decide new allocated size and update pos)
-        # exponent of 0x00000000000007fe is index 6+3*2046
-        # exponent of 0x0000000000000001 is index 4+5*2046
-        group_length_index = _convert(Int, 4 + 3*2046 + 2exponent)
-        group_length = src[group_length_index]
-
-        # Update group pos in level_location_info
-        dst[group_length_index-1] += unsigned(Int64(dst_i-src_i))
-
-        # Lookup the allocated size (an alternative to scanning for the next nonzero, needed because we are setting allocated size)
-        # exponent of 0x00000000000007fe is index 6+5*2046, 2
-        # exponent of 0x00000000000007fd is index 6+5*2046, 1
-        # exponent of 0x0000000000000004 is index 5+5*2046+512, 0
-        # exponent of 0x0000000000000003 is index 5+5*2046+512, 3
-        # exponent of 0x0000000000000002 is index 5+5*2046+512, 2
-        # exponent of 0x0000000000000001 is index 5+5*2046+512, 1
-        allocs_index, allocs_subindex = get_alloced_indices(exponent)
-        allocs_chunk = dst[allocs_index]
-        log2_allocated_size = allocs_chunk >> allocs_subindex % UInt8 - 1
-        log2_new_allocated_size = group_length == 0 ? 0 : Base.top_set_bit(group_length-1)
-        new_chunk = allocs_chunk + Int64(log2_new_allocated_size - log2_allocated_size) << allocs_subindex
-        dst[allocs_index] = new_chunk
-
-        # Adjust the pos entries in edit_map (bad memory order TODO: consider unzipping edit map to improve locality here)
-        delta = unsigned(Int64(dst_i-src_i)) << 11
-        dst[j] += delta
-        for k in 1:signed(group_length)-1 # TODO: add a benchmark that stresses compaction and try hoisting this bounds checking
-            target = src[src_i+2k+1]
-            j = _convert(Int, target + 10523)
-            dst[j] += delta
-        end
-
->>>>>>> 82e16feb
         # Copy the group to a compacted location
         unsafe_copyto!(dst, dst_i, src, src_i, 2group_length)
 
@@ -1275,7 +889,6 @@
     index > length(wbs.w) && resize!(wbs.w, max(index, 2length(wbs.w)))
     wbs.w[index] = weight
     wbs
-<<<<<<< HEAD
 end
 function Base.append!(wbs::WeightBasedSampler, inds::AbstractVector, weights::AbstractVector)
     axes(inds) == axes(weights) || throw(DimensionMismatch("inds and weights have different axes"))
@@ -1301,28 +914,6 @@
 
 include("multinomial.jl")
 include("utils.jl")
-=======
-end
-function Base.append!(wbs::WeightBasedSampler, inds::AbstractVector, weights::AbstractVector)
-    axes(inds) == axes(weights) || throw(DimensionMismatch("inds and weights have different axes"))
-    min_ind,max_ind = extrema(inds)
-    min_ind < 1 && throw(BoundsError(wbs.w, min_ind))
-    max_ind > length(wbs.w) && resize!(wbs.w, max(max_ind, 2length(wbs.w)))
-    for (i,w) in zip(inds, weights)
-        wbs.w[i] = w
-    end
-    wbs
-end
-function Base.delete!(wbs::WeightBasedSampler, index)
-    index ∈ eachindex(wbs.w) && wbs.w[index] != 0 || throw(ArgumentError("Element $index is not present"))
-    wbs.w[index] = 0
-    wbs
-end
-Base.rand(rng::AbstractRNG, wbs::WeightBasedSampler) = rand(rng, wbs.w)
-Base.rand(rng::AbstractRNG, wbs::WeightBasedSampler, n::Integer) = [rand(rng, wbs.w) for _ in 1:n]
-
-const DynamicDiscreteSampler = WeightBasedSampler
->>>>>>> 82e16feb
 
 # Precompile
 precompile(WeightBasedSampler, ())
