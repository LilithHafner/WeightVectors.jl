--- conflicted
+++ resolved
@@ -490,7 +490,6 @@
     weight = UInt64(significand_sum<<shift) + 1
     when is that always 1? when
     UInt64(significand_sum<<shift) == 0
-<<<<<<< HEAD
     and because shift < 0 and significand_sum could be as much as (exponent(m1)+1)*2^64-1,
     shift <= -(exponent(m1)+1)-64
     shift = signed(exponent+m3)
@@ -498,10 +497,6 @@
     signed(i-4+m3) <= -(exponent(m1)+1)-64
     i <= -signed(m3)-(exponent(m1)+1)-64+4
     So for -signed(m3)-61-exponent(m1) < i, we could need to adjust the ith weight
-    =#
-    expm1 = Base.top_set_bit(max_significand[])
-    r0 = max(5, -signed(m3)-60-expm1)
-=======
     and because shift < 0 and significand_sum could be as much as 2^(Base.top_set_bit(m1))*2^64-1,
     shift <= -Base.top_set_bit(m1)-64
     shift = signed(exponent+m3)
@@ -510,9 +505,8 @@
     i <= -signed(m3)-Base.top_set_bit(m1)-64+4
     So for -signed(m3)-60-Base.top_set_bit(m1) < i, we could need to adjust the ith weight
     =#
-    m1_next2pow = Base.top_set_bit(m[1])
+    m1_next2pow = Base.top_set_bit(max_significand[])
     r0 = max(5, -signed(m3)-60-m1_next2pow)
->>>>>>> d44ccee8
     r1 = m2
 
     # shift = signed(i-4+m3)
@@ -548,17 +542,7 @@
     # from the first index that previously could have had a weight > 1 to min(m[2], the first index that can't have a weight > 1) (never empty), set weights to 1 or 0
     # from the first index that could have a weight > 1 to m[2] (possibly empty), shift weights by delta.
     m2 = signed(m[2])
-<<<<<<< HEAD
-    expm1 = Base.top_set_bit(max_significand[])
-    i1 = -signed(m3)-60-expm1 # see above, this is the first index that could have weight > 1 (anything after this will have weight 1 or 0)
-    i1_old = -signed(m3_old)-60-expm1 # anything before this is already weight 1 or 0
-    flatten_range = max(i1_old, 5):min(m2, i1-1)
-    recompute_range = max(i1, 5):m2
-    # From the level where one element contributes 2^64 to the level where one element contributes 1 is 64, and from there to the level where 2^64 elements contributes 1 is another 2^64.
-    @assert length(flatten_range) <= 64+expm1+1
-    @assert length(recompute_range) <= 64+expm1+1
-=======
-    m1_next2pow = Base.top_set_bit(m[1])
+    m1_next2pow = Base.top_set_bit(max_significand[])
     i1 = -signed(m3)-60-m1_next2pow # see above, this is the first index that could have weight > 1 (anything after this will have weight 1 or 0)
     i1_old = -signed(m3_old)-60-m1_next2pow # anything before this is already weight 1 or 0
     flatten_range = max(i1_old, 5):min(m2, i1-1)
@@ -566,7 +550,6 @@
     # From the level where one element contributes 2^64 to the level where one element contributes 1 is 64, and from there to the level where 2^64 elements contributes 1 is another 2^64.
     @assert length(flatten_range) <= 64+m1_next2pow+1
     @assert length(recompute_range) <= 64+m1_next2pow+1
->>>>>>> d44ccee8
 
     checkbounds(m, flatten_range)
     @inbounds for i in flatten_range # set nonzeros to 1
