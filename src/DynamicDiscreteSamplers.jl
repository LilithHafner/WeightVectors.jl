--- conflicted
+++ resolved
@@ -687,13 +687,9 @@
     m[10530] = 10794+len
     m
 end
-<<<<<<< HEAD
+
 allocated_memory(length::Integer) = 10793 + 7*length # TODO for perf: consider giving some extra constant factor allocation to avoid repeated compaction at small sizes
-length_from_memory(allocated_memory::Integer) = Int((allocated_memory-10793)/7)
-=======
-allocated_memory(length::Int) = 10523 + 7*length # TODO for perf: consider giving some extra constant factor allocation to avoid repeated compaction at small sizes
-length_from_memory(allocated_memory::Int) = Int((allocated_memory-10523)/7)
->>>>>>> ad571ddc
+length_from_memory(allocated_memory::Int) = Int((allocated_memory-10793)/7)
 
 Base.resize!(w::Union{SemiResizableWeights, ResizableWeights}, len::Integer) = resize!(w, Int(len))
 function Base.resize!(w::Union{SemiResizableWeights, ResizableWeights}, len::Int)
