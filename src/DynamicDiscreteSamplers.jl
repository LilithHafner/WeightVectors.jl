module DynamicDiscreteSamplers

export DynamicDiscreteSampler

using Random

isdefined(@__MODULE__, :Memory) || const Memory = Vector # Compat for Julia < 1.11

const DEBUG = Base.JLOptions().check_bounds == 1
_convert(T, x) = DEBUG ? T(x) : x%T

"""
    Weights <: AbstractVector{Float64}

An abstract vector capable of storing normal, non-negative floating point numbers on which
`rand` samples an index according to values rather than sampling a value uniformly.
"""
abstract type Weights <: AbstractVector{Float64} end
struct FixedSizeWeights <: Weights
    m::Memory{UInt64}
    global _FixedSizeWeights
    _FixedSizeWeights(m::Memory{UInt64}) = new(m)
end
struct SemiResizableWeights <: Weights
    m::Memory{UInt64}
    SemiResizableWeights(w::FixedSizeWeights) = new(w.m)
end
mutable struct ResizableWeights <: Weights
    m::Memory{UInt64}
    ResizableWeights(w::FixedSizeWeights) = new(w.m)
end

#===== Overview  ======

# Objective

This package provides a discrete random sampler with the following key properties
 - Exact: sampling probability exactly matches provided weights
 - O(1) worst case expected runtime for sampling
        (though termination only guaranteed probabilistically)
 - O(1) worst case amortized update time to change the weight of any element
        (an individual update may take up to O(n))
 - O(n) space complexity
 - O(n) construction time
 - Fast constant factor in practice. Typical usage has a constant factor of tens of clock
        cycles and pathological usage has a constant factor of thousands of clock cycles.


# Brief implementation overview

Weights are are divided into levels according to their exponents. To sample, first sample a
level and then sample an element within that level.


# Definition of terms

v::Float64 aka weight
    An entry in a Weights object set with `w[i] = v`, retrieved with `v = w[i]`.
exponent::UInt64
    The exponent of a weight is `reinterpret(UInt64, weight) >> 52`.
    Note that this is _not_ the same as `Base.exponent(weight)` nor
    `reinterpret(UInt64, weight) & Base.exponent_mask(Float64)`.
level
    All the weights in a Weights object that have the same exponent.
significand::UInt64
    The significand of a weight is `reinterpret(UInt64, weight) << 11 | 0x8000000000000000`.
    Ranges from 0x8000000000000000 for 1.0 to 0xfffffffffffff800 for 1.9999...
    The ratio of two weights with the same exponent is the ratio of their significands.
significand_sum::UInt128
    The sum of the significands of the weights in a given level.
    Is 0 for empty levels and otherwise ranges from widen(0x8000000000000000) to
    widen(0xfffffffffffff800) * length(weights).
weight
    Refers to the relative likely hood of an event. Weights are like probabilities except
    they do not need to sum to one. In this codebase, the term "weight" is used to refer to
    four things: the weight of an element relative to all the other elements in in a
    Weights object; the weight of an element relative to the other elements in its level;
    the weight of a level relative to the other levels as defined by level_weights; and the
    weight of a level relative to the other levels as defined by significand_sums.


# Implementation and data structure overview

Weights are normal, non-negative Float64s. They are divided into levels according to their
exponents. Each level has a weight which is the exact sum of the weights in that level. We
can't represent this sum exactly as a Float64 so we represent it as significand_sum::UInt128
which is the sum of the significands of the weights in that level. To get the level's weight,
compute big(significand_sum)<<exponent.

## Sampling
Sampling with BigInt weights is not efficient so each level also has an approximate weight
which is a UInt64. These approximate weights are computed as exact_weight<<global_shift+1 if
exact_weight is nonzero, and 0 otherwise. global_shift is a constant maintained by the
sampler so that the sum of the approximate weights is less than 2^64 and greater than 2^32.

To sample a level, we pick a random UInt64 between 1 and the sum of the approximate weights.
Then use linear search to find the level that corresponds to (with the highest weight levels
at the start of that search). This picks a level with probability according to approximate
weights which is not quite accurate. We correct for this by adding a small probability
rejection. If the linear search lands on the edge of a level (which can happen at most
2046/2^32 of the time), we consider rejecting. That process need not be fast but is O(1) and
utilizes significand_sum directly.

Sampling an element within a level is straightforward rejection sampling which is O(1)
because all rejection probabilities are less than or equal to 1/2.

## Stored values and invariants
TODO

## Updates
TODO

# Memory layout (TODO: add alternative layout for small cases) =#

# <memory_length::Int>
# 1                      length::Int
# 2                      max_level::Int # absolute pointer to the last element of level weights that is nonzero
# 3                      shift::Int level weights are equal to significand_sums<<(exponent+shift), plus one if significand_sum is not zero
# 4                      sum(level weights)::UInt64
# 5..2050                level weights::[UInt64 2046] # earlier is lower. first is exponent 0x001, last is exponent 0x7fe. Subnormal are not supported (TODO).
# 2051..6142             significand_sums::[UInt128 2046] # sum of significands (the maximum significand contributes 0xfffffffffffff800)
# 6143..10234            level location info::[NamedTuple{pos::Int, length::Int} 2046] indexes into sub_weights, pos is absolute into m.
# 10235..10266           level_weights_nonzero::[Bool 2046] # map of which levels have nonzero weight (used to bump m2 efficiently when a level is zeroed out)
# 2 unused bits

# gc info:
# 10267                  next_free_space::Int (used to re-allocate)
# 16 unused bits
# 10268..10523           level allocated length::[UInt8 2046] (2^(x-1) is implied)

# 10524..10523+len       edit_map (maps index to current location in sub_weights)::[(pos<<11 + exponent)::UInt64] (zero means zero; fixed location, always at the start. Force full realloc when it OOMs. (len refers to allocated length, not m[1])

# 10524+2len..10523+7len sub_weights (woven with targets)::[[significand::UInt64, target::Int}]]. allocated_len == length_from_memory(length(m)) (len refers to allocated length, not m[1])

# significands are stored in sub_weights with their implicit leading 1 added
#     element_from_sub_weights = 0x8000000000000000 | (reinterpret(UInt64, weight::Float64) << 11)
# And sampled with
#     rand(UInt64) < element_from_sub_weights
# this means that for the lowest normal significand (52 zeros with an implicit leading one),
# achieved by 2.0, 4.0, etc the significand stored in sub_weights is 0x8000000000000000
# and there are 2^63 pips less than that value (1/2 probability). For the
# highest normal significand (52 ones with an implicit leading 1) the significand
# stored in sub_weights is 0xfffffffffffff800 and there are 2^64-2^11 pips less than
# that value for a probability of (2^64-2^11) / 2^64 == (2^53-1) / 2^53 == prevfloat(2.0)/2.0
@assert 0xfffffffffffff800//big(2)^64 == (UInt64(2)^53-1)//UInt64(2)^53 == big(prevfloat(2.0))/big(2.0)
@assert 0x8000000000000000 | (reinterpret(UInt64, 1.0::Float64) << 11) === 0x8000000000000000
@assert 0x8000000000000000 | (reinterpret(UInt64, prevfloat(1.0)::Float64) << 11) === 0xfffffffffffff800
# significand sums are literal sums of the element_from_sub_weights's (though stored
# as UInt128s because any two element_from_sub_weights's will overflow when added).

# target can also store metadata useful for compaction.
# the range 0x0000000000000001 to 0x7fffffffffffffff (1:typemax(Int)) represents literal targets
# the range 0x8000000000000001 to 0x80000000000007fe indicates that this is an empty but non-abandoned group with exponent target-0x8000000000000000
# the range 0xc000000000000000 to 0xffffffffffffffff indicates that the group is abandoned and has length -target.

## Initial API:

# setindex!, getindex, resize! (auto-zeros), scalar rand
# Trivial extensions:
# push!, delete!

Base.rand(rng::AbstractRNG, w::Weights) = _rand(rng, w.m)
Base.getindex(w::Weights, i::Int) = _getindex(w.m, i)
Base.setindex!(w::Weights, v, i::Int) = (_setindex!(w.m, Float64(v), i); w)

#=@inbounds=# function _rand(rng::AbstractRNG, m::Memory{UInt64})

    @label reject

    # Select level
    x = rand(rng, Base.OneTo(m[4]))
    i = _convert(Int, m[2])
    local mi
    while #=i < 2046+4=# true
        mi = m[i]
        x <= mi && break
        x -= mi
        i -= 1
    end

    # Low-probability rejection to improve accuracy from very close to perfect
    if x == mi # mi is the weight rounded down plus 1. If they are equal than we should refine further and possibly reject. This branch is very uncommon and still O(1); constant factors don't matter here.
        # shift::Int = exponent+m[3]
        # significand_sum::UInt128 = ...
        # weight::UInt64 = significand_sum<<shift+1
        # true_weight::ExactReal = exact(significand_sum)<<shift
        # true_weight::ExactReal = significand_sum<<shift + exact(significand_sum)<<shift & ...0000.1111...
        # rejection_p = weight-true_weight = (significand_sum<<shift+1) - (significand_sum<<shift + exact(significand_sum)<<shift & ...0000.1111...)
        # rejection_p = 1 - exact(significand_sum)<<shift & ...0000.1111...
        # acceptance_p = exact(significand_sum)<<shift & ...0000.1111...  (for example, if significand_sum<<shift is exact, then acceptance_p will be zero)
        # TODO for confidence: add a test that fails if this were to mix up floor+1 and ceil.
        exponent = i-4
        shift = signed(exponent + m[3])
        significand_sum = get_significand_sum(m, i)
        while true
            x = rand(rng, UInt64)
            # p_stage = significand_sum << shift & ...00000.111111...64...11110000
            shift += 64
            target = (significand_sum << shift) % UInt64
            x > target && @goto reject
            x < target && break
            shift >= 0 && break
        end
    end

    # Lookup level info
    j = 2i + 6133
    pos = m[j]
    len = m[j+1]

    # Sample within level
    while true
        r = rand(rng, UInt64)
        k1 = (r>>leading_zeros(len-1))
        k2 = _convert(Int, k1<<1+pos)
        # TODO for perf: delete the k1 < len check by maintaining all the out of bounds m[k2] equal to 0
        k1 < len && rand(rng, UInt64) < m[k2] && return Int(signed(m[k2+1]))
    end
end

function _getindex(m::Memory{UInt64}, i::Int)
    @boundscheck 1 <= i <= m[1] || throw(BoundsError(_FixedSizeWeights(m), i))
<<<<<<< HEAD
    j = i + 10491
    mj = m[j]
    mj == 0 && return 0.0
    pos = _convert(Int, mj >> 11)
    exponent = mj & 2047
=======
    j = i + 10523
    exponent = m[j] & 2047
    pos = _convert(Int, m[j] >> 11)
    pos == 0 && return 0.0
>>>>>>> d30bcb0d
    weight = m[pos]
    reinterpret(Float64, (exponent<<52) | (weight - 0x8000000000000000) >> 11)
end

function _setindex!(m::Memory, v::Float64, i::Int)
    @boundscheck 1 <= i <= m[1] || throw(BoundsError(_FixedSizeWeights(m), i))
    uv = reinterpret(UInt64, v)
    if uv == 0
        _set_to_zero!(m, i)
        return
    end
    0x0010000000000000 <= uv <= 0x7fefffffffffffff || throw(DomainError(v, "Invalid weight")) # Excludes subnormals

    # Find the entry's pos in the edit map table
<<<<<<< HEAD
    j = i + 10491
    if m[j] == 0
=======
    j = i + 10523
    pos = m[j] >> 11
    if pos == 0
>>>>>>> d30bcb0d
        _set_from_zero!(m, v, i)
    else
        _set_nonzero!(m, v, i)
    end
end

function _set_nonzero!(m, v, i)
    # TODO for performance: join these two operations
    _set_to_zero!(m, i)
    _set_from_zero!(m, v, i)
end

function get_significand_sum(m, i)
    i = _convert(Int, 2i+2041)
    significand_sum = UInt128(m[i]) | (UInt128(m[i+1]) << 64)
end
function update_significand_sum(m, i, delta)
    j = _convert(Int, 2i+2041)
    significand_sum = get_significand_sum(m, i) + delta
    m[j:j+1] .= (significand_sum % UInt64, (significand_sum >>> 64) % UInt64)
    significand_sum
end

function _set_from_zero!(m::Memory, v::Float64, i::Int)
    uv = reinterpret(UInt64, v)
    j = i + 10523
    @assert m[j] == 0

    exponent = uv >> 52
    # update group total weight and total weight
    significand = 0x8000000000000000 | uv << 11
    weight_index = _convert(Int, exponent + 4)
    significand_sum = update_significand_sum(m, weight_index, significand)

    if m[4] == 0 # if we were empty, set global shift (m[3]) so that m[4] will become ~2^40.
        m[3] = -24 - exponent

        shift = -24
        weight = _convert(UInt64, significand_sum << shift) + 1

        @assert Base.top_set_bit(weight-1) == 40 # TODO for perf: delete
        m[weight_index] = weight
        m[4] = weight
    else
        shift = signed(exponent + m[3])
        if Base.top_set_bit(significand_sum)+shift > 64
            # if this would overflow, drop shift so that it renormalizes down to 48.
            # this drops shift at least ~16 and makes the sum of weights at least ~2^48. # TODO: add an assert
            # Base.top_set_bit(significand_sum)+shift == 48
            # Base.top_set_bit(significand_sum)+signed(exponent + m[3]) == 48
            # Base.top_set_bit(significand_sum)+signed(exponent) + signed(m[3]) == 48
            # signed(m[3]) == 48 - Base.top_set_bit(significand_sum) - signed(exponent)
            m3 = 48 - Base.top_set_bit(significand_sum) - exponent
            set_global_shift_decrease!(m, m3) # TODO for perf: special case all call sites to this function to take advantage of known shift direction and/or magnitude; also try outlining
            shift = signed(exponent + m3)
        end
        weight = _convert(UInt64, significand_sum << shift) + 1

        old_weight = m[weight_index]
        m[weight_index] = weight
        m4 = m[4]
        m4 -= old_weight
        m4, o = Base.add_with_overflow(m4, weight)
        if o
            # If weights overflow (>2^64) then shift down by 16 bits
            m3 = m[3]-0x10
            set_global_shift_decrease!(m, m3, m4) # TODO for perf: special case all call sites to this function to take advantage of known shift direction and/or magnitude; also try outlining
            if weight_index > m[2] # if the new weight was not adjusted by set_global_shift_decrease!, then adjust it manually
                shift = signed(exponent+m3)
                new_weight = _convert(UInt64, significand_sum << shift) + 1

                @assert significand_sum != 0
                @assert m[weight_index] == weight

                m[weight_index] = new_weight
                m[4] += new_weight-weight
            end
        else
            m[4] = m4
        end
    end
    m[2] = max(m[2], weight_index) # Set after insertion because update_weights! may need to update the global shift, in which case knowing the old m[2] will help it skip checking empty levels
    level_weights_nonzero_index,level_weights_nonzero_subindex = get_level_weights_nonzero_indices(exponent)
    m[level_weights_nonzero_index] |= 0x8000000000000000 >> level_weights_nonzero_subindex

    # lookup the group by exponent and bump length
    group_length_index = _convert(Int, 4 + 3*2046 + 2exponent)
    group_pos = m[group_length_index-1]
    group_length = m[group_length_index]+1
    m[group_length_index] = group_length # setting this before compaction means that compaction will ensure there is enough space for this expanded group, but will also copy one index (16 bytes) of junk which could access past the end of m. The junk isn't an issue once coppied because we immediately overwrite it. The former (copying past the end of m) only happens if the group to be expanded is already kissing the end. In this case, it will end up at the end after compaction and be easily expanded afterwords. Consequently, we treat that case specially and bump group length and manually expand after compaction
    allocs_index,allocs_subindex = get_alloced_indices(exponent)
    allocs_chunk = m[allocs_index]
    log2_allocated_size = allocs_chunk >> allocs_subindex % UInt8 - 1
    allocated_size = 1<<log2_allocated_size

    # if there is not room in the group, shift and expand
    if group_length > allocated_size
        next_free_space = m[10267]
        # if at end already, simply extend the allocation # TODO see if removing this optimization is problematic; TODO verify the optimization is triggering
        if next_free_space == (group_pos-2)+2group_length # note that this is valid even if group_length is 1 (previously zero).
            new_allocation_length = max(2, 2allocated_size)
            new_next_free_space = next_free_space+new_allocation_length
            if new_next_free_space > length(m)+1 # There isn't room; we need to compact
                m[group_length_index] = group_length-1 # See comment above; we don't want to copy past the end of m
                next_free_space = compact!(m, m)
                group_pos = next_free_space-new_allocation_length # The group will move but remian the last group
                new_next_free_space = next_free_space+new_allocation_length
                @assert new_next_free_space < length(m)+1 # TODO for perf, delete this
                m[group_length_index] = group_length

                # Re-lookup allocated chunk because compaction could have changed other
                # chunk elements. However, the allocated size of this group could not have
                # changed because it was previously maxed out.
                allocs_chunk = m[allocs_index]
                @assert log2_allocated_size == allocs_chunk >> allocs_subindex % UInt8 - 1
                @assert allocated_size == 1<<log2_allocated_size
            end
            # expand the allocated size and bump next_free_space
            new_chunk = allocs_chunk + UInt64(1) << allocs_subindex
            m[allocs_index] = new_chunk
            m[10267] = new_next_free_space
        else # move and reallocate (this branch also handles creating new groups: TODO expirment with perf and clarity by splicing that branch out)
            twice_new_allocated_size = max(0x2,allocated_size<<2)
            new_next_free_space = next_free_space+twice_new_allocated_size
            if new_next_free_space > length(m)+1 # out of space; compact. TODO for perf, consider resizing at this time slightly eagerly?
                m[group_length_index] = group_length-1 # incrementing the group length before compaction is spotty because if the group was previously empty then this new group length will be ignored (compact! loops over sub_weights, not levels)
                next_free_space = compact!(m, m)
                m[group_length_index] = group_length
                new_next_free_space = next_free_space+twice_new_allocated_size
                @assert new_next_free_space < length(m)+1 # After compaction there should be room TODO for perf, delete this

                group_pos = m[group_length_index-1] # The group likely moved during compaction

                # Re-lookup allocated chunk because compaction could have changed other
                # chunk elements. However, the allocated size of this group could not have
                # changed because it was previously maxed out.
                allocs_chunk = m[allocs_index]
                @assert log2_allocated_size == allocs_chunk >> allocs_subindex % UInt8 - 1
                @assert allocated_size == 1<<log2_allocated_size
            end
            # TODO for perf: make compact! re-allocate the expanded group larger so there's no need to double the allocated size here if the compact branch is taken
            # TODO for perf, try removing the moveie before compaction (tricky: where to store that info?)
            # TODO make this whole alg dry, but only after setting up robust benchmarks in CI

            # expand the allocated size and bump next_free_space
            new_chunk = allocs_chunk + UInt64(1) << allocs_subindex
            m[allocs_index] = new_chunk

            m[10267] = new_next_free_space

            # Copy the group to new location
            (v"1.11" <= VERSION || 2group_length-2 != 0) && unsafe_copyto!(m, next_free_space, m, group_pos, 2group_length-2) # TODO for clarity and maybe perf: remove this version check

            # Adjust the pos entries in edit_map (bad memory order TODO: consider unzipping edit map to improve locality here)
            delta = (next_free_space-group_pos) << 11
            for k in 1:group_length-1
                target = m[_convert(Int, next_free_space)+2k-1]
                l = _convert(Int, target + 10523)
                m[l] += delta
            end

            # Mark the old group as moved so compaction will skip over it TODO: test this
            # TODO for perf: delete this and instead have compaction check if the index
            # pointed to by the start of the group points back (in the edit map) to that location
            if allocated_size != 0
                m[_convert(Int, group_pos)+1] = unsigned(Int64(-allocated_size))
            end

            # update group start location
            group_pos = m[group_length_index-1] = next_free_space
        end
    end

    # insert the element into the group
    group_lastpos = _convert(Int, (group_pos-2)+2group_length)
    m[group_lastpos] = significand
    m[group_lastpos+1] = i

    # log the insertion location in the edit map
    m[j] = _convert(UInt64, group_lastpos) << 11 + exponent

    nothing
end

function set_global_shift_increase!(m::Memory, m2, m3::UInt64, m4) # Increase shift, on deletion of elements
    @assert signed(m[3]) < signed(m3)
    m[3] = m3
    # Story:
    # In the likely case that the weight decrease resulted in a level's weight hitting zero
    # that level's weight is already updated and m4 adjusted accordingly TODO for perf don't adjust, pass the values around instead
    # In any event, m4 is accurate for current weights and all weights and significand_sums's above (before) m2 are zero so we don't need to touch them
    # Between m2 and i1, weights that were previously 1 may need to be increased. Below (past, after) i1, all weights will round up to 1 or 0 so we don't need to touch them

    #=
    weight = UInt64(significand_sum<<shift) + 1
    when is that always 1? when
    UInt64(significand_sum<<shift) == 0
    and because shift < 0 and significand_sum could be as much as 2^64*2^64/8/8-1 = 2^122-1,
    shift <= -122
    shift = signed(exponent+m3)
    shift = signed(i-4+m3)
    signed(i-4+m3) <= -122
    i <= -signed(m3)-122+4
    So for -signed(m3)-118 < i, we could need to adjust the ith weight
    =#
    recompute_range = max(5, -signed(m3)-117):m2 # TODO It would be possible to scale this range with length (m[1]) in which case testing could be stricter and performance could be (marginally) better, though not in large cases so possibly not worth doing at all)
    m[4] = recompute_weights!(m, m3, m4, recompute_range)
end

function set_global_shift_decrease!(m::Memory, m3::UInt64, m4=m[4]) # Decrease shift, on insertion of elements
    m3_old = m[3]
    m[3] = m3
    @assert signed(m3) < signed(m3_old)

    # In the case of adding a giant element, call this first, then add the element.
    # In any case, this only adjusts elements at or before m[2]
    # from the first index that previously could have had a weight > 1 to min(m[2], the first index that can't have a weight > 1) (never empty), set weights to 1 or 0
    # from the first index that could have a weight > 1 to m[2] (possibly empty), recompute weights.
    m2 = signed(m[2])
    i1 = -signed(m3)-117 # see above, this is the first index that could have weight > 1 (anything after this will have weight 1 or 0)
    i1_old = -signed(m3_old)-117 # anything before this is already weight 1 or 0
    flatten_range = max(i1_old, 5):min(m2, i1-1)
    recompute_range = max(i1, 5):m2
    # From the level where one element contributes 2^64 to the level where one element contributes 1 is 64, and from there to the level where 2^64 elements contributes 1 is another 2^64.
    @assert length(flatten_range) <= 128
    @assert length(recompute_range) <= 128

    checkbounds(m, flatten_range)
    @inbounds for i in flatten_range # set nonzeros to 1
        old_weight = m[i]
        weight = old_weight != 0
        m[i] = weight
        m4 += weight-old_weight
    end
    m4 = recompute_weights!(m, m3, m4, recompute_range)

    m[4] = m4
end

function recompute_weights!(m, m3, m4, range)
    checkbounds(m, range)
    @inbounds for i in range
        significand_sum = get_significand_sum(m, i)
        significand_sum == 0 && continue # in this case, the weight was and still is zero
        shift = signed(i-4+m3)
        weight = _convert(UInt64, (significand_sum << shift)) + 1

        old_weight = m[i]
        m[i] = weight
        m4 += weight-old_weight
    end
    m4
end

get_alloced_indices(exponent::UInt64) = _convert(Int, 10268 + exponent >> 3), exponent << 3 & 0x38
get_level_weights_nonzero_indices(exponent::UInt64) = _convert(Int, 10235 + exponent >> 6), exponent & 0x3f

function _set_to_zero!(m::Memory, i::Int)
    # Find the entry's pos in the edit map table
<<<<<<< HEAD
    j = i + 10491
    mj = m[j]
    mj == 0 && return # if the entry is already zero, return
    pos = _convert(Int, mj >> 11)
    exponent = mj & 2047
=======
    j = i + 10523
    pos = _convert(Int, m[j] >> 11)
    pos == 0 && return # if the entry is already zero, return
    exponent = m[j] & 2047
>>>>>>> d30bcb0d
    # set the entry to zero (no need to zero the exponent)
    # m[j] = 0 is moved to after we adjust the edit_map entry for the shifted element, in case there is no shifted element

    # update group total weight and total weight
    significand = m[pos]
    weight_index = _convert(Int, exponent + 4)
    significand_sum = update_significand_sum(m, weight_index, -UInt128(significand))
    old_weight = m[weight_index]
    m4 = m[4]
    m4 -= old_weight
    if significand_sum == 0 # We zeroed out a group
        level_weights_nonzero_index,level_weights_nonzero_subindex = get_level_weights_nonzero_indices(exponent)
        chunk = m[level_weights_nonzero_index] &= ~(0x8000000000000000 >> level_weights_nonzero_subindex)
        m[weight_index] = 0
        if m4 == 0 # There are no groups left
            m[2] = 4
        else
            m2 = m[2]
            if weight_index == m2 # We zeroed out the first group
                while chunk == 0 # Find the new m[2]
                    level_weights_nonzero_index -= 1
                    m2 -= 64
                    chunk = m[level_weights_nonzero_index]
                end
                m2 += 63-trailing_zeros(chunk) - level_weights_nonzero_subindex
                m[2] = m2
            end
        end
    else # We did not zero out a group
        shift = signed(exponent + m[3])
        new_weight = _convert(UInt64, significand_sum << shift) + 1
        m[weight_index] = new_weight
        m4 += new_weight
    end

    if 0 < m4 < UInt64(1)<<32
        # If weights become less than 2^32 (but only if there are any nonzero weights), then for performance reasons (to keep the low probability rejection step sufficiently low probability)
        # Increase the shift to a reasonable level.
        # All nonzero significand_sums correspond to nonzero weights so 0 < m4 is a sufficient check to determine if we have fully emptied out the weights or not

        # TODO for perf: we can almost get away with loading only the most significant word of significand_sums. Here, we use the most significant 65 bits.
        m2 = m[2]
        # TODO refactor indexing for simplicity
        x2 = _convert(UInt64, get_significand_sum(m, m2) >> 63)
        @assert x2 != 0
        for i in Sys.WORD_SIZE:-1:1 # This loop is backwards so that memory access is forwards. TODO for perf, we can get away with shaving 1 to 10 off of this loop.
            # This can underflow from significand sums into weights, but that underflow is safe because it can only happen if all the latter weights are zero. Be careful about this when re-arranging the memory layout!
            x2 += _convert(UInt64, get_significand_sum(m, m2-i) >> (63+i))
        end

        # x2 is computed by rounding down at a certain level and then summing
        # m[4] will be computed by rounding up at a more precise level and then summing
        # x2 could be 1, composed of 1.9 + .9 + .9 + ... for up to about log2(length) levels
        # meaning m[4] could be up to 1+log2(length) times greater than predicted according to x2
        # if length is 2^64 than this could push m[4]'s top set bit up to 8 bits higher.

        # If, on the other hand, x2 was computed with significantly higher precision, then
        # it could overflow if there were 2^64 elements in a weight. TODO: We could probably
        # squeeze a few more bits out of this, but targeting 46 with a window of 46 to 52 is
        # plenty good enough.

        m3 = -17 - Base.top_set_bit(x2) - (m2 - 4)
        # TODO test that this actually achieves the desired shift and results in a new sum of about 2^48

        set_global_shift_increase!(m, m2, m3, m4) # TODO for perf: special case all call sites to this function to take advantage of known shift direction and/or magnitude; also try outlining

        @assert 46 <= Base.top_set_bit(m[4]) <= 53 # Could be a higher because of the rounding up, but this should never bump top set bit by more than about 8 # TODO for perf: delete
    else
        m[4] = m4
    end

    # lookup the group by exponent
    group_length_index = _convert(Int, 4 + 3*2046 + 2exponent)
    group_pos = m[group_length_index-1]
    group_length = m[group_length_index]
    group_lastpos = _convert(Int, (group_pos-2)+2group_length)

    # TODO for perf: see if it's helpful to gate this on pos != group_lastpos
    # shift the last element of the group into the spot occupied by the removed element
    m[pos] = m[group_lastpos]
    shifted_element = m[pos+1] = m[group_lastpos+1]

    # adjust the edit map entry of the shifted element
    m[_convert(Int, shifted_element) + 10523] = _convert(UInt64, pos) << 11 + exponent
    m[j] = 0

    # When zeroing out a group, mark the group as empty so that compaction will update the group metadata and then skip over it.
    if significand_sum == 0
        m[group_pos+1] = exponent | 0x8000000000000000
    end

    # shrink the group
    m[group_length_index] = group_length-1 # no need to zero group entries

    nothing
end


ResizableWeights(len::Integer) = ResizableWeights(FixedSizeWeights(len))
SemiResizableWeights(len::Integer) = SemiResizableWeights(FixedSizeWeights(len))
function FixedSizeWeights(len::Integer)
    m = Memory{UInt64}(undef, allocated_memory(len))
    # m .= 0 # This is here so that a sparse rendering for debugging is easier TODO for tests: set this to 0xdeadbeefdeadbeed
    m[4:10523+len] .= 0 # metadata and edit map need to be zeroed but the bulk does not
    m[1] = len
    m[2] = 4
    # no need to set m[3]
    m[10267] = 10524+len
    _FixedSizeWeights(m)
end
allocated_memory(length::Integer) = 10523 + 7*length # TODO for perf: consider giving some extra constant factor allocation to avoid repeated compaction at small sizes
length_from_memory(allocated_memory::Integer) = Int((allocated_memory-10523)/7)

Base.resize!(w::Union{SemiResizableWeights, ResizableWeights}, len::Integer) = resize!(w, Int(len))
function Base.resize!(w::Union{SemiResizableWeights, ResizableWeights}, len::Int)
    m = w.m
    old_len = m[1]
    if len > old_len
        am = allocated_memory(len)
        if am > length(m)
            w isa SemiResizableWeights && throw(ArgumentError("Cannot increase the size of a SemiResizableWeights above its original allocated size. Try using a ResizableWeights instead."))
            _resize!(w, len)
        else
            m[1] = len
        end
    else
        w[len+1:old_len] .= 0 # This is a necessary but highly nontrivial operation
        m[1] = len
    end
    w
end
"""
Reallocate w with the size len, compacting w into that new memory.
Any elements if w past len must be set to zero already (that's a general invariant for
Weights, though, not just this function).
"""
function _resize!(w::ResizableWeights, len::Integer)
    m = w.m
    old_len = m[1]
    m2 = Memory{UInt64}(undef, allocated_memory(len))
    # m2 .= 0 # For debugging; TODO: set to 0xdeadbeefdeadbeef to test
    m2[1] = len
    if len > old_len # grow
        unsafe_copyto!(m2, 2, m, 2, old_len + 10523)
        m2[old_len + 10524:len + 10523] .= 0
    else # shrink
        unsafe_copyto!(m2, 2, m, 2, len + 10523)
    end

    compact!(m2, m)
    w.m = m2
    w
end

function compact!(dst::Memory{UInt64}, src::Memory{UInt64})
    dst_i = Int(length_from_memory(length(dst)) + 10524)
    src_i = Int(length_from_memory(length(src)) + 10524)
    next_free_space = src[10267]

    while src_i < next_free_space

        # Skip over abandoned groups TODO refactor these loops for clarity
        target = signed(src[src_i+1])
        while target < 0
            if unsigned(target) < 0xc000000000000000 # empty non-abandoned group; let's clean it up
                @assert 0x8000000000000001 <= unsigned(target) <= 0x80000000000007fe
                exponent = unsigned(target) - 0x8000000000000000 # TODO for clarity: dry this
                allocs_index, allocs_subindex = get_alloced_indices(exponent)
                allocs_chunk = dst[allocs_index] # TODO for perf: consider not copying metadata on out of place compaction (and consider the impact here)
                log2_allocated_size_p1 = allocs_chunk >> allocs_subindex % UInt8
                allocated_size = 1<<(log2_allocated_size_p1-1)
                new_chunk = allocs_chunk - UInt64(log2_allocated_size_p1) << allocs_subindex
                dst[allocs_index] = new_chunk # zero out allocated size (this will force re-allocation so we can let the old, wrong pos info stand)
                src_i += 2allocated_size # skip the group
            else # the decaying corpse of an abandoned group. Ignore it.
                src_i -= 2target
            end
            src_i >= next_free_space && @goto break_outer
            target = signed(src[src_i+1])
        end

        # Trace an element of the group back to the edit info table to find the group id
        j = target + 10523
        exponent = src[j] & 2047

        # Lookup the group in the group location table to find its length (performance optimization for copying, necessary to decide new allocated size and update pos)
        # exponent of 0x00000000000007fe is index 6+3*2046
        # exponent of 0x0000000000000001 is index 4+5*2046
        group_length_index = _convert(Int, 4 + 3*2046 + 2exponent)
        group_length = src[group_length_index]

        # Update group pos in level_location_info
        dst[group_length_index-1] += unsigned(Int64(dst_i-src_i))

        # Lookup the allocated size (an alternative to scanning for the next nonzero, needed because we are setting allocated size)
        # exponent of 0x00000000000007fe is index 6+5*2046, 2
        # exponent of 0x00000000000007fd is index 6+5*2046, 1
        # exponent of 0x0000000000000004 is index 5+5*2046+512, 0
        # exponent of 0x0000000000000003 is index 5+5*2046+512, 3
        # exponent of 0x0000000000000002 is index 5+5*2046+512, 2
        # exponent of 0x0000000000000001 is index 5+5*2046+512, 1
        allocs_index, allocs_subindex = get_alloced_indices(exponent)
        allocs_chunk = dst[allocs_index]
        log2_allocated_size = allocs_chunk >> allocs_subindex % UInt8 - 1
        log2_new_allocated_size = group_length == 0 ? 0 : Base.top_set_bit(group_length-1)
        new_chunk = allocs_chunk + Int64(log2_new_allocated_size - log2_allocated_size) << allocs_subindex
        dst[allocs_index] = new_chunk

        # Adjust the pos entries in edit_map (bad memory order TODO: consider unzipping edit map to improve locality here)
        delta = unsigned(Int64(dst_i-src_i)) << 11
        dst[j] += delta
        for k in 1:signed(group_length)-1 # TODO: add a benchmark that stresses compaction and try hoisting this bounds checking
            target = src[src_i+2k+1]
            j = _convert(Int, target + 10523)
            dst[j] += delta
        end

        # Copy the group to a compacted location
        unsafe_copyto!(dst, dst_i, src, src_i, 2group_length)

        # Advance indices
        src_i += 2*1<<log2_allocated_size # TODO add test that fails if the 2* part is removed
        dst_i += 2*1<<log2_new_allocated_size
    end
    @label break_outer
    dst[10267] = dst_i
end

# Conform to the AbstractArray API
Base.size(w::Weights) = (w.m[1],)

# Shoe-horn into the legacy DynamicDiscreteSampler API so that we can leverage existing tests
struct WeightBasedSampler
    w::ResizableWeights
end
WeightBasedSampler() = WeightBasedSampler(ResizableWeights(512))

function Base.push!(wbs::WeightBasedSampler, index, weight)
    index > length(wbs.w) && resize!(wbs.w, max(index, 2length(wbs.w)))
    wbs.w[index] = weight
    wbs
end
function Base.append!(wbs::WeightBasedSampler, inds::AbstractVector, weights::AbstractVector)
    axes(inds) == axes(weights) || throw(DimensionMismatch("inds and weights have different axes"))
    min_ind,max_ind = extrema(inds)
    min_ind < 1 && throw(BoundsError(wbs.w, min_ind))
    max_ind > length(wbs.w) && resize!(wbs.w, max(max_ind, 2length(wbs.w)))
    for (i,w) in zip(inds, weights)
        wbs.w[i] = w
    end
    wbs
end
function Base.delete!(wbs::WeightBasedSampler, index)
    index ∈ eachindex(wbs.w) && wbs.w[index] != 0 || throw(ArgumentError("Element $index is not present"))
    wbs.w[index] = 0
    wbs
end
Base.rand(rng::AbstractRNG, wbs::WeightBasedSampler) = rand(rng, wbs.w)
Base.rand(rng::AbstractRNG, wbs::WeightBasedSampler, n::Integer) = [rand(rng, wbs.w) for _ in 1:n]

const DynamicDiscreteSampler = WeightBasedSampler

# Precompile
precompile(WeightBasedSampler, ())
precompile(push!, (WeightBasedSampler, Int, Float64))
precompile(delete!, (WeightBasedSampler, Int))
precompile(rand, (typeof(Random.default_rng()), WeightBasedSampler))
precompile(rand, (WeightBasedSampler,))

end<|MERGE_RESOLUTION|>--- conflicted
+++ resolved
@@ -220,18 +220,11 @@
 
 function _getindex(m::Memory{UInt64}, i::Int)
     @boundscheck 1 <= i <= m[1] || throw(BoundsError(_FixedSizeWeights(m), i))
-<<<<<<< HEAD
-    j = i + 10491
+    j = i + 10523
     mj = m[j]
     mj == 0 && return 0.0
     pos = _convert(Int, mj >> 11)
     exponent = mj & 2047
-=======
-    j = i + 10523
-    exponent = m[j] & 2047
-    pos = _convert(Int, m[j] >> 11)
-    pos == 0 && return 0.0
->>>>>>> d30bcb0d
     weight = m[pos]
     reinterpret(Float64, (exponent<<52) | (weight - 0x8000000000000000) >> 11)
 end
@@ -246,14 +239,8 @@
     0x0010000000000000 <= uv <= 0x7fefffffffffffff || throw(DomainError(v, "Invalid weight")) # Excludes subnormals
 
     # Find the entry's pos in the edit map table
-<<<<<<< HEAD
-    j = i + 10491
+    j = i + 10523
     if m[j] == 0
-=======
-    j = i + 10523
-    pos = m[j] >> 11
-    if pos == 0
->>>>>>> d30bcb0d
         _set_from_zero!(m, v, i)
     else
         _set_nonzero!(m, v, i)
@@ -513,18 +500,11 @@
 
 function _set_to_zero!(m::Memory, i::Int)
     # Find the entry's pos in the edit map table
-<<<<<<< HEAD
-    j = i + 10491
+    j = i + 10523
     mj = m[j]
     mj == 0 && return # if the entry is already zero, return
     pos = _convert(Int, mj >> 11)
     exponent = mj & 2047
-=======
-    j = i + 10523
-    pos = _convert(Int, m[j] >> 11)
-    pos == 0 && return # if the entry is already zero, return
-    exponent = m[j] & 2047
->>>>>>> d30bcb0d
     # set the entry to zero (no need to zero the exponent)
     # m[j] = 0 is moved to after we adjust the edit_map entry for the shifted element, in case there is no shifted element
 
