--- conflicted
+++ resolved
@@ -970,11 +970,7 @@
                 m[10235] != 0 && firstindex(m) <= m2 < 10235 && m2 isa UInt64 || error() # This makes the following @inbounds safe. If the comiler can follow my reasoning, then the error checking can also improive effect analysis and therefore performance.
                 while true # Update m[2]
                     m2 += 1
-<<<<<<< HEAD
                     @inbounds m[m2] != 0 && break # TODO, see if the compiler can infer noub
-=======
-                    m[m2] != 0 && break
->>>>>>> e15f0fec
                 end
                 m[2] = m2
             end
