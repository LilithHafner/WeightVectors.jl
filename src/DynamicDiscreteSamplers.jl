module DynamicDiscreteSamplers

export DynamicDiscreteSampler, SamplerIndices

using Distributions, Random, StaticArrays

struct SelectionSampler{N}
    p::MVector{N, Float64}
    o::MVector{N, Int16}
end
function Base.rand(rng::AbstractRNG, ss::SelectionSampler, lastfull::Int)
    u = rand(rng)*ss.p[lastfull]
    @inbounds for i in lastfull-1:-1:1
        ss.p[i] < u && return i+1
    end
    return 1
end
function set_cum_weights!(ss::SelectionSampler, ns, reorder)
    p, lastfull = ns.sampled_level_weights, ns.track_info.lastfull
    if reorder
        ns.track_info.reset_order = 0
        if !ns.track_info.reset_distribution && issorted(@view(p[1:lastfull]))
            return ss
        end
        @inline reorder_levels(ns, ss, p, lastfull)
        ns.track_info.firstchanged = 1
    end
    firstc = ns.track_info.firstchanged
    ss.p[1] = p[1]
    f = firstc + Int(firstc == 1)
    @inbounds for i in f:lastfull
        ss.p[i] = ss.p[i-1] + p[i]
    end
    ns.track_info.firstchanged = lastfull
    return ss
end
function reorder_levels(ns, ss, p, lastfull)
    sortperm!(@view(ss.o[1:lastfull]), @view(p[1:lastfull]); alg=Base.Sort.InsertionSortAlg())
    @inbounds for i in 1:lastfull
        if ss.o[i] == zero(Int16)
            all_index = ns.level_set_map.indices[ns.sampled_level_numbers[i]+1075][1]
            ns.level_set_map.indices[ns.sampled_level_numbers[i]+1075] = (all_index, i)
            continue
        end
        value1 = ns.sampled_levels[i]
        value2 = ns.sampled_level_numbers[i]
        value3 = p[i]
        x, y = i, Int(ss.o[i])
        while y != i
            ss.o[x] = zero(Int16)
            ns.sampled_levels[x] = ns.sampled_levels[y]
            ns.sampled_level_numbers[x] = ns.sampled_level_numbers[y]
            p[x] = p[y]
            x = y
            y = Int(ss.o[x])
        end
        ns.sampled_levels[x] = value1
        ns.sampled_level_numbers[x] = value2
        p[x] = value3
        ss.o[x] = zero(Int16)
        all_index = ns.level_set_map.indices[ns.sampled_level_numbers[i]+1075][1]
        ns.level_set_map.indices[ns.sampled_level_numbers[i]+1075] = (all_index, i)
    end
end

mutable struct RejectionInfo
    length::Int
    maxw::Float64
    mask::UInt64
end
struct RejectionSampler
    data::Vector{Tuple{Int, Float64}}
    track_info::RejectionInfo
    RejectionSampler(i, v) = new([(i, v)], RejectionInfo(1, v, zero(UInt)))
end
function Random.rand(rng::AbstractRNG, rs::RejectionSampler, f::Function)
    len = rs.track_info.length
    mask = rs.track_info.mask
    maxw = rs.track_info.maxw
    while true
        u = rand(rng, UInt64)
        i = Int(u & mask)
        i >= len && continue
        i += 1
        res, x = rs.data[i]
        f(rng, u) * maxw < x && return (i, res)
    end
end
@inline randreuse(rng, u) = Float64(u >>> 11) * 0x1.0p-53
@inline randnoreuse(rng, _) = rand(rng)
function Base.push!(rs::RejectionSampler, i, x)
    len = rs.track_info.length += 1
    if len > length(rs.data)
        resize!(rs.data, 2*length(rs.data))
        rs.track_info.mask = UInt(1) << (8*sizeof(len-1) - leading_zeros(len-1)) - 1
    end
    rs.data[len] = (i, x)
    maxwn = rs.track_info.maxw
    rs.track_info.maxw = ifelse(x > maxwn, x, maxwn)
    rs
end
Base.isempty(rs::RejectionSampler) = length(rs) == 0 # For testing only
Base.length(rs::RejectionSampler) = rs.track_info.length # For testing only

struct LinkedListSet
    data::SizedVector{34, UInt64, Vector{UInt64}}
    LinkedListSet() = new(zeros(UInt64, 34))
end
Base.in(i::Int, x::LinkedListSet) = x.data[i >> 6 + 18] & (UInt64(1) << (0x3f - (i & 0x3f))) != 0
Base.push!(x::LinkedListSet, i::Int) = (x.data[i >> 6 + 18] |= UInt64(1) << (0x3f - (i & 0x3f)); x)
Base.delete!(x::LinkedListSet, i::Int) = (x.data[i >> 6 + 18] &= ~(UInt64(1) << (0x3f - (i & 0x3f))); x)
function Base.findnext(x::LinkedListSet, i::Int)
    j = i >> 6 + 18
    @inbounds y = x.data[j] << (i & 0x3f)
    y != 0 && return i + leading_zeros(y)
    for j2 in j+1:34
        @inbounds c = x.data[j2]
        !iszero(c) && return j2 << 6 + leading_zeros(c) - 18*64
    end
    return -10000
end
function Base.findprev(x::LinkedListSet, i::Int)
    j = i >> 6 + 18
    @inbounds y = x.data[j] >> (0x3f - i & 0x3f)
    y != 0 && return i - trailing_zeros(y)
    for j2 in j-1:-1:1
        @inbounds c = x.data[j2]
        !iszero(c) && return j2 << 6 - trailing_zeros(c) - 17*64 - 1
    end
    return -10000
end

# ------------------------------

#=
Each entry is assigned a level based on its power.
We have at most min(n, 2048) levels.
# Maintain a distribution over the top N levels and ignore any lower
(or maybe the top log(n) levels and treat the rest as a single level).
For each level, maintain a distribution over the elements of that level
Also, maintain a distribution over the N most significant levels.
To facilitate updating, but unused during sampling, also maintain,
A linked list set (supports push!, delete!, in, findnext, and findprev) of levels
A pointer to the least significant tracked level (-1075 if there are fewer than N levels)
A vector that maps elements (integers) to their level and index in the level

To sample,
draw from the distribution over the top N levels and then
draw from the distribution over the elements of that level.

To add a new element at a given weight,
determine the level of that weight,
create a new level if needed,
add the element to the distribution of that level,
and update the distribution over the top N levels if needed.
Log the location of the new element.

To create a new level,
Push the level into the linked list set of levels.
If the level is below the least significant tracked level, that's all.
Otherwise, update the least significant tracked level and evict an element
from the distribution over the top N levels if necessary

To remove an element,
Lookup the location of the element
Remove the element from the distribution of its level
If the level is now empty, remove the level from the linked list set of levels
If the level is below the least significant tracked level, that's all.
Otherwise, update the least significant tracked level and add an element to the
distribution over the top N levels if possible
=#

struct LevelMap
    presence::BitVector
    indices::Vector{Tuple{Int, Int}}
    function LevelMap()
        presence = BitVector()
        resize!(presence, 2098)
        fill!(presence, false)
        indices = Vector{Tuple{Int, Int}}(undef, 2098)
        return new(presence, indices)
    end
end

struct EntryInfo
    presence::BitVector
    indices::Vector{Int}
    EntryInfo() = new(BitVector(), Int[])
end

mutable struct TrackInfo
    lastsampled_idx::Int
    lastsampled_idx_out::Int
    lastsampled_idx_in::Int
    least_significant_sampled_level::Int # The level number of the least significant tracked level
    nvalues::Int
    firstchanged::Int
    lastfull::Int
    reset_order::Int
    reset_distribution::Bool
end

@inline sig(x::Float64) = (reinterpret(UInt64, x) & Base.significand_mask(Float64)) + Base.significand_mask(Float64) + 1

@inline function flot(sg::UInt128, level::Integer)
    shift = Int64(8 * sizeof(sg) - 53 - leading_zeros(sg))
    x = (sg >>= shift) % UInt64
    exp = level + shift + 1022
    reinterpret(Float64, x + (exp << 52))
end

struct NestedSampler{N}
    # Used in sampling
    distribution_over_levels::SelectionSampler{N} # A distribution over 1:N
    sampled_levels::MVector{N, Int16} # The top up to N levels indices
    all_levels::Vector{Tuple{UInt128, RejectionSampler}} # All the levels, in insertion order, along with their total weights

    # Not used in sampling
    sampled_level_weights::MVector{N, Float64} # The weights of the top up to N levels
    sampled_level_numbers::MVector{N, Int16} # The level numbers of the top up to N levels
    level_set::LinkedListSet # A set of which levels are non-empty (named by level number)
    level_set_map::LevelMap # A mapping from level number to index in all_levels and index in sampled_levels (or 0 if not in sampled_levels)
    entry_info::EntryInfo # A mapping from element to level number and index in that level (index in level is 0 if entry is not present)
    track_info::TrackInfo
end

NestedSampler() = NestedSampler{64}()
NestedSampler{N}() where N = NestedSampler{N}(
    SelectionSampler(zero(MVector{N, Float64}), MVector{N, Int16}(1:N)),
    zero(MVector{N, Int16}),
    Tuple{UInt128, RejectionSampler}[],
    zero(MVector{N, Float64}),
    zero(MVector{N, Int16}),
    LinkedListSet(),
    LevelMap(),
    EntryInfo(),
    TrackInfo(0, 0, 0, -1075, 0, 1, 0, 0, true),
)

Base.rand(ns::NestedSampler, n::Integer) = rand(Random.default_rng(), ns, n)
function Base.rand(rng::AbstractRNG, ns::NestedSampler, n::Integer)
    n < 100 && return [rand(rng, ns) for _ in 1:n]
    lastfull = ns.track_info.lastfull
    ws = @view(ns.sampled_level_weights[1:lastfull])
    totw = sum(ws)
    maxw = maximum(ws)
    maxw/totw > 0.98 && return [rand(rng, ns) for _ in 1:n]
    n_each = rand(rng, Multinomial(n, ws ./ totw))
    inds = Vector{Int}(undef, n)
    q = 1
    @inbounds for (level, k) in enumerate(n_each)
        bucket = ns.all_levels[Int(ns.sampled_levels[level])][2]
        f = length(bucket) <= 2048 ? randreuse : randnoreuse
        for _ in 1:k
            ti = @inline rand(rng, bucket, f)
            inds[q] = ti[2]
            q += 1
        end
    end
    shuffle!(rng, inds)
    return inds
end
Base.rand(ns::NestedSampler) = rand(Random.default_rng(), ns)
@inline function Base.rand(rng::AbstractRNG, ns::NestedSampler)
    track_info = ns.track_info
    track_info.reset_order += 1
    lastfull = track_info.lastfull
    reorder = lastfull > 8 && track_info.reset_order > 300*lastfull
    if track_info.reset_distribution || reorder
        @inline set_cum_weights!(ns.distribution_over_levels, ns, reorder)
        track_info.reset_distribution = false
    end
    level = @inline rand(rng, ns.distribution_over_levels, lastfull)
    j, i = @inline rand(rng, ns.all_levels[Int(ns.sampled_levels[level])][2], randnoreuse)
    track_info.lastsampled_idx = i
    track_info.lastsampled_idx_out = level
    track_info.lastsampled_idx_in = j
    return i
end

function Base.append!(ns::NestedSampler{N}, inds::Union{AbstractRange{Int}, Vector{Int}},
        xs::Union{AbstractRange{Float64}, Vector{Float64}}) where N
    ns.track_info.reset_distribution = true
    ns.track_info.reset_order += length(inds)
    ns.track_info.nvalues += length(inds)
    maxi = maximum(inds)
    l_info = lastindex(ns.entry_info.presence)
    if maxi > l_info
        newl = max(2*l_info, maxi)
        resize!(ns.entry_info.indices, newl)
        resize!(ns.entry_info.presence, newl)
        fill!(@view(ns.entry_info.presence[l_info+1:newl]), false)
    end
    for (i, x) in zip(inds, xs)
        if ns.entry_info.presence[i]
            throw(ArgumentError("Element $i is already present"))
        end
        _push!(ns, i, x)
    end
    return ns
end

@inline function Base.push!(ns::NestedSampler{N}, i::Int, x::Float64) where N
    ns.track_info.reset_distribution = true
    ns.track_info.reset_order += 1
    ns.track_info.nvalues += 1
    i <= 0 && throw(ArgumentError("Elements must be positive"))
    x <= 0.0 && throw(ArgumentError("Weights must be positive"))
    l_info = lastindex(ns.entry_info.presence)
    if i > l_info
        newl = max(2*l_info, i)
        resize!(ns.entry_info.indices, newl)
        resize!(ns.entry_info.presence, newl)
        fill!(@view(ns.entry_info.presence[l_info+1:newl]), false)
    elseif ns.entry_info.presence[i]
        throw(ArgumentError("Element $i is already present"))
    end
    return _push!(ns, i, x)
end

@inline function _push!(ns::NestedSampler{N}, i::Int, x::Float64) where N
    bucketw, level = frexp(x)
    level -= 1
    level_b16 = Int16(level)
    ns.entry_info.presence[i] = true
    if level ∉ ns.level_set
        # Log the entry
        ns.entry_info.indices[i] = 4096 + level + 1075

        # Create a new level (or revive an empty level)
        push!(ns.level_set, level)
        existing_level_indices = ns.level_set_map.presence[level+1075]
        all_levels_index = if !existing_level_indices
            level_sampler = RejectionSampler(i, bucketw)
            push!(ns.all_levels, (sig(x), level_sampler))
            length(ns.all_levels)
        else
            level_indices = ns.level_set_map.indices[level+1075]
            w, level_sampler = ns.all_levels[level_indices[1]]
            @assert w == 0
            @assert isempty(level_sampler)
            push!(level_sampler, i, bucketw)
            ns.all_levels[level_indices[1]] = (sig(x), level_sampler)
            level_indices[1]
        end
        ns.level_set_map.presence[level+1075] = true

        # Update the sampled levels if needed
        if level > ns.track_info.least_significant_sampled_level # we just created a sampled level
            if ns.track_info.lastfull < N # Add the new level to the top 64
                ns.track_info.lastfull += 1
                sl_length = ns.track_info.lastfull
                ns.sampled_levels[sl_length] = Int16(all_levels_index)
                ns.sampled_level_weights[sl_length] = x
                ns.sampled_level_numbers[sl_length] = level_b16
                ns.level_set_map.indices[level+1075] = (all_levels_index, sl_length)
                if sl_length == N
                    ns.track_info.least_significant_sampled_level = findnext(ns.level_set, ns.track_info.least_significant_sampled_level+1)
                end
            else # Replace the least significant sampled level with the new level
                j, k = ns.level_set_map.indices[ns.track_info.least_significant_sampled_level+1075]
                ns.level_set_map.indices[ns.track_info.least_significant_sampled_level+1075] = (j, 0)
                ns.sampled_levels[k] = Int16(all_levels_index)
                ns.sampled_level_weights[k] = x
                ns.sampled_level_numbers[k] = level_b16
                ns.level_set_map.indices[level+1075] = (all_levels_index, k)
                ns.track_info.least_significant_sampled_level = findnext(ns.level_set, ns.track_info.least_significant_sampled_level+1)
                firstc = ns.track_info.firstchanged
                ns.track_info.firstchanged = ifelse(k < firstc, k, firstc)
            end
        else # created an unsampled level
            ns.level_set_map.indices[level+1075] = (all_levels_index, 0)
        end
    else # Add to an existing level
        j, k = ns.level_set_map.indices[level+1075]
        w, level_sampler = ns.all_levels[j]
        push!(level_sampler, i, bucketw)
        ns.entry_info.indices[i] = length(level_sampler) << 12 + level + 1075
        wn = w+sig(x)
        ns.all_levels[j] = (wn, level_sampler)

        if k != 0 # level is sampled
            ns.sampled_level_weights[k] = flot(wn, level)
            firstc = ns.track_info.firstchanged
            ns.track_info.firstchanged = ifelse(k < firstc, k, firstc)
        end
    end
    return ns
end

@inline function Base.delete!(ns::NestedSampler, i::Int)
    ns_track_info = ns.track_info
    ns_track_info.reset_distribution = true
    ns_track_info.reset_order += 1
    ns_track_info.nvalues -= 1
    if i <= 0 || i > lastindex(ns.entry_info.presence)
        throw(ArgumentError("Element $i is not present"))
    end
    if ns_track_info.lastsampled_idx == i
        level = Int(ns.sampled_level_numbers[ns_track_info.lastsampled_idx_out])
        j = ns_track_info.lastsampled_idx_in
    else
        c = ns.entry_info.indices[i]
        level = c & 4095 - 1075
        j = (c - level - 1075) >> 12
    end
    ns_track_info.lastsampled_idx = 0
    !ns.entry_info.presence[i] && throw(ArgumentError("Element $i is not present"))
    ns.entry_info.presence[i] = false

    l, k = ns.level_set_map.indices[level+1075]
    w, level_sampler = ns.all_levels[l]
    _i, significand = level_sampler.data[j]
    @assert _i == i
    len = level_sampler.track_info.length
    moved_entry, _ = level_sampler.data[j] = level_sampler.data[len]
    level_sampler.track_info.length -= 1
    if (len & (len-1)) == 0
        level_sampler.track_info.mask = UInt(1) << (8*sizeof(len-1) - leading_zeros(len-1)) - 1
    end
    if moved_entry != i
        @assert ns.entry_info.indices[moved_entry] == (length(level_sampler)+1) << 12 + level + 1075
        ns.entry_info.indices[moved_entry] = j << 12 + level + 1075
    end
    wn = w-sig(significand*exp2(level+1))
    ns.all_levels[l] = (wn, level_sampler)

    if isempty(level_sampler) # Remove a level
        delete!(ns.level_set, level)
        if k != 0 # Remove a sampled level
            firstc = ns.track_info.firstchanged
            ns.track_info.firstchanged = ifelse(k < firstc, k, firstc)
            replacement = findprev(ns.level_set, ns_track_info.least_significant_sampled_level-1)
            ns.level_set_map.indices[level+1075] = (l, 0)
            if replacement == -10000 # We'll now have fewer than N sampled levels
                ns_track_info.least_significant_sampled_level = -1075
                sl_length = ns_track_info.lastfull
                ns_track_info.lastfull -= 1
                moved_level = ns.sampled_level_numbers[sl_length]
                if moved_level == Int16(level)
                    ns.sampled_level_weights[sl_length] = 0.0
                else
                    ns.sampled_level_numbers[k], ns.sampled_level_numbers[sl_length] = ns.sampled_level_numbers[sl_length], ns.sampled_level_numbers[k]
                    ns.sampled_levels[k], ns.sampled_levels[sl_length] = ns.sampled_levels[sl_length], ns.sampled_levels[k]
                    ns.sampled_level_weights[k] = ns.sampled_level_weights[sl_length]
                    ns.sampled_level_weights[sl_length] = 0.0
                    all_index, _l = ns.level_set_map.indices[ns.sampled_level_numbers[k]+1075]
                    @assert _l == ns.track_info.lastfull+1
                    ns.level_set_map.indices[ns.sampled_level_numbers[k]+1075] = (all_index, k)
                    all_index = ns.level_set_map.indices[ns.sampled_level_numbers[sl_length]+1075][1]
                    ns.level_set_map.indices[ns.sampled_level_numbers[sl_length]+1075] = (all_index, sl_length)
                end
            else # Replace the removed level with the replacement
                ns_track_info.least_significant_sampled_level = replacement
                all_index, _zero = ns.level_set_map.indices[replacement+1075]
                @assert _zero == 0
                ns.level_set_map.indices[replacement+1075] = (all_index, k)
                w, replacement_level = ns.all_levels[all_index]
                ns.sampled_levels[k] = Int16(all_index)
                ns.sampled_level_weights[k] = flot(w, replacement)
                ns.sampled_level_numbers[k] = replacement
            end
        end
    elseif k != 0
        ns.sampled_level_weights[k] = flot(wn, level)
        firstc = ns.track_info.firstchanged
        ns.track_info.firstchanged = ifelse(k < firstc, k, firstc)
    end
    return ns
end

Base.in(i::Int, ns::NestedSampler) = 0 < i <= length(ns.entry_info.presence) && ns.entry_info.presence[i]

Base.isempty(ns::NestedSampler) = ns.track_info.nvalues == 0

struct SamplerIndices{I}
    ns::NestedSampler
    iter::I
end
function SamplerIndices(ns::NestedSampler)
    iter = Iterators.Flatten((Iterators.map(x -> x[1], @view(b[2].data[1:b[2].track_info.length])) for b in ns.all_levels))
    SamplerIndices(ns, iter)
end
Base.iterate(inds::SamplerIndices) = Base.iterate(inds.iter)
Base.iterate(inds::SamplerIndices, state) = Base.iterate(inds.iter, state)
Base.eltype(::Type{<:SamplerIndices}) = Int
Base.IteratorSize(::Type{<:SamplerIndices}) = Base.HasLength()
Base.length(inds::SamplerIndices) = inds.ns.track_info.nvalues

# const DynamicDiscreteSampler = NestedSampler

# Take Two!
# - Exact
# - O(1) in theory
# - Fast in practice

#=

levels are powers of two. Each level has a true weight which is the sum of the (Float64) weights of
the elements in that level and is represented as a UInt128 which is the sum of the significands of that level (exponent stored implicitly).
Each level also has a an approximate weight which is represented as a UInt64 with an implicit "<< level0" where
level0 is a constant maintained by the sampler so that the sum of the approximate weights is less
than 2^64 and greator than 2^32. The sum of the approximate weights and index of the highest level
are also maintained.

To select a level, pick a random number in Base.OneTo(sum of approximate weights) and find that
level with linear search

maintain the total weight

=#

const Memory = isdefined(Base, :Memory) ? Base.Memory : Vector # VERSION <= 1.10

if isdefined(Base, :top_set_bit)
    const top_set_bit = Base.top_set_bit
else
    top_set_bit(x::Integer) = top_set_bit(UInt64(x)) # VERSION <= 1.9
end

abstract type Weights <: AbstractVector{Float64} end
struct FixedSizeWeights <: Weights
    m::Memory{UInt64}
    global _FixedSizeWeights
    _FixedSizeWeights(m::Memory{UInt64}) = new(m)
end
struct SemiResizableWeights <: Weights
    m::Memory{UInt64}
    SemiResizableWeights(w::FixedSizeWeights) = new(w.m)
end
mutable struct ResizableWeights <: Weights
    m::Memory{UInt64}
    ResizableWeights(w::FixedSizeWeights) = new(w.m)
end

## Standard memory layout: (TODO: add alternative layout for small cases)

# <memory_length::Int>
# 1                      length::Int
# 2                      max_level::Int # absolute pointer to the first element of level weights that is nonzero
# 3                      shift::Int level weights are euqal to shifted_significand_sums<<(exponent_bits+shift) rounded up
# 4                      sum(level weights)::UInt64
# 5..2050                level weights::[UInt64 2046] # earlier is higher. first is exponent bits 0x7fe, last is exponent bits 0x001. Subnormal are not supported.
# 2051..6142             shifted_significand_sums::[UInt128 2046] # sum of significands shifted by 11 bits to the left with their leading 1s appended (the maximum significand contributes 0xfffffffffffff800)
# 6143..10234            level location info::[NamedTuple{posm2::Int, length::Int} 2046] indexes into sub_weights, posm2 is absolute into m.

# gc info:
# 10235                  next_free_space::Int (used to re-allocate) <index 10235>
# 16 unused bits
# 10236..10491           level allocated length::[UInt8 2046] (2^(x-1) is implied)

# 10492..10491+2len      edit_map (maps index to current location in sub_weights)::[pos::Int, exponent::Int] (zero means zero; fixed location, always at the start. Force full realloc when it OOMs. exponent could be UInt11, lots of wasted bits)

# 10492+2allocated_len..10491+2allocated_len+6len sub_weights (woven with targets)::[[shifted_significand::UInt64, target::Int}]]. allocated_len == length_from_memory(length(m))

# shifted significands are stored in sub_weights with their implicit leading 1 adding and shifted left 11 bits
#     element_from_sub_weights = 0x8000000000000000 | (reinterpret(UInt64, weight::Float64) << 11)
# And sampled with
#     rand(UInt64) < element_from_sub_weights
# this means that for the lowest normal significand (52 zeros with an implicit leading one),
# achieved by 2.0, 4.0, etc the shifted significand stored in sub_weights is 0x8000000000000000
# and there are 2^63 pips less than that value (1/2 probability). For the
# highest normal significand (52 ones with an implicit leading 1) the shifted significand
# stored in sub_weights is 0xfffffffffffff800 and there are 2^64-2^11 pips less than
# that value for a probability of (2^64-2^11) / 2^64 == (2^53-1) / 2^53 == prevfloat(2.0)/2.0
@assert 0xfffffffffffff800//big(2)^64 == (UInt64(2)^53-1)//UInt64(2)^53 == big(prevfloat(2.0))/big(2.0)
@assert 0x8000000000000000 | (reinterpret(UInt64, 1.0::Float64) << 11) === 0x8000000000000000
@assert 0x8000000000000000 | (reinterpret(UInt64, prevfloat(1.0)::Float64) << 11) === 0xfffffffffffff800
# shifted significand sums are literal sums of the element_from_sub_weights's (though stored
# as UInt128s because any two element_from_sub_weights's will overflow when added).

# target can also store metadata useful for compaction.
# the range 0x0000000000000001 to 0x7fffffffffffffff (1:typemax(Int)) represents literal targets
# the range 0x8000000000000001 to 0x80000000000007fe indicates that this is an empty but non-abandoned group with exponent bits target-0x8000000000000000
# the range 0xc000000000000000 to 0xffffffffffffffff indicates that the group is abandoned and has length -target.

## Initial API:

# setindex!, getindex, resize! (auto-zeros), scalar rand
# Trivial extensions:
# push!, delete!

# TODO for performance and simplicity, change weights to rounded down instead of rounded up
# then, leverage the fact that plain bitshifting rounds down by default.

Base.rand(rng::AbstractRNG, w::Weights) = _rand(rng, w.m)
Base.getindex(w::Weights, i::Int) = _getindex(w.m, Int64(i))
Base.setindex!(w::Weights, v, i::Int) = (_setindex!(w.m, Float64(v), Int64(i)); w)

#=@inbounds=# function _rand(rng::AbstractRNG, m::Memory{UInt64})

    @label reject

    # Select level
    x = rand(rng, Base.OneTo(m[4]))
    i = m[2]
    local mi
    while #=i < 2046+4=# true
        mi = m[i]
        x <= mi && break
        x -= mi
        i += 1
    end

    # Low-probability rejection to improve accuracy from very close to perfect
    if x == mi # mi is the weight rounded up. If they are equal than we should refine futher and possibly reject. This branch is very uncommon and still O(1); constant factors don't matter here.
        # significand_sum::UInt128 = ...
        # weight::UInt64 = mi = ceil(significand_sum<<*(exponent_bits+shift))...
        # rejection_p = ceil(significand_sum<<*(exponent_bits+shift)) - true(ceil(significand_sum<<*(exponent_bits+shift)))
        # rejection_p = 1-rem(significand_sum<<*(exponent_bits+shift))
        # acceptance_p = rem(significand_sum<<*(exponent_bits+shift))
        # acceptance_p = significand_sum<<*(exponent_bits+shift) & ...00000.111111...
        j = 2i+2041
        exponent_bits = 0x7fe+5-i
        shift = signed(exponent_bits + m[3])
        significand_sum = merge_uint64(m[j], m[j+1])
        while true
            x = rand(rng, UInt64)
            # p_stage = significand_sum << shift & ...00000.111111...64...11110000
            target = significand_sum << (shift + 64) % UInt64
            x > target && @goto reject
            x < target && break
            shift += 64
            shift >= 0 && break
        end
    end

    # Lookup level info
    j = 2i + 6133
    posm2 = m[j]
    len = m[j+1]

    # Sample within level
    while true
        r = rand(rng, UInt64)
        k1 = (r>>leading_zeros(len-1))
        k2 = k1<<1+posm2+2 # TODO for perf: try %Int here (and everywhere)
        # TODO for perf: delete the k1 < len check by maintaining all the out of bounds m[k2] equal to 0
        k1 < len && rand(rng, UInt64) < m[k2] && return Int(signed(m[k2+1]))
    end
end

function _getindex(m::Memory{UInt64}, i::Int64)
    @boundscheck 1 <= i <= m[1] || throw(BoundsError(_FixedSizeWeights(m), i))
    j = 2i + 10490
    pos = m[j]
    pos == 0 && return 0.0
    exponent = m[j+1]
    weight = m[pos]
    reinterpret(Float64, exponent | (weight - 0x8000000000000000) >> 11)
end

function _setindex!(m::Memory, v::Float64, i::Int64)
    @boundscheck 1 <= i <= m[1] || throw(BoundsError(_FixedSizeWeights(m), i))
    uv = reinterpret(UInt64, v)
    if uv == 0
        _set_to_zero!(m, i)
        return
    end
    0x0010000000000000 <= uv <= 0x7fefffffffffffff || throw(DomainError(v, "Invalid weight")) # Excludes subnormals

    # Find the entry's pos in the edit map table
    j = 2i + 10490
    pos = m[j]
    if pos == 0
        _set_from_zero!(m, uv, i)
    else
        _set_nonzero!(m, uv, i)
    end
end

function _set_nonzero!(m, uv, i)
    # TODO for performance: join these two opperations
    _set_to_zero!(m, i)
    _set_from_zero!(m, uv, i)
end

function _set_from_zero!(m::Memory, uv::UInt64, i::Int64)
    j = 2i + 10490
    @assert m[j] == 0

    exponent = uv & Base.exponent_mask(Float64)
    m[j+1] = exponent
    # update group total weight and total weight
    shifted_significand_sum_index = get_shifted_significand_sum_index(exponent)
    shifted_significand_sum = get_UInt128(m, shifted_significand_sum_index)
    shifted_significand = 0x8000000000000000 | uv << 11
    shifted_significand_sum += shifted_significand
    set_UInt128!(m, shifted_significand_sum, shifted_significand_sum_index)
    weight_index = 5 + 0x7fe - exponent >> 52
    m[2] = min(m[2], weight_index)
    if m[4] == 0 # if we were empty, set global shift (m[3]) so that m[4] will become ~2^40.
        m[3] = -24 - exponent >> 52
        weight = compute_weight(m, exponent, shifted_significand_sum) # TODO for perf: inline
        @assert Base.top_set_bit(weight) == 40 # TODO for perf: delete
        m[weight_index] = weight
        m[4] = weight
    else
        update_weights!(m, exponent, shifted_significand_sum) # TODO for perf: inline
    end

    # lookup the group by exponent and bump length
    group_length_index = shifted_significand_sum_index + 2*2046 + 1
    group_posm2 = m[group_length_index-1]
    group_length = m[group_length_index]+1
    m[group_length_index] = group_length # setting this before compaction means that compaction will ensure there is enough space for this expanded group, but will also copy one index (16 bytes) of junk which could access past the end of m. The junk isn't an issue once coppied because we immediately overwrite it. The former (copying past the end of m) only happens if the group to be expanded is already kissing the end. In this case, it will end up at the end after compaction and be easily expanded afterwords. Consequently, we treat that case specially and bump group length and manually expand after compaction
    allocs_index,allocs_subindex = get_alloced_indices(exponent)
    allocs_chunk = m[allocs_index]
    log2_allocated_size = allocs_chunk >> allocs_subindex % UInt8 - 1
    allocated_size = 1<<log2_allocated_size

    # if there is not room in the group, shift and expand
    if group_length > allocated_size
        next_free_space = m[10235]
        # if at end already, simply extend the allocation # TODO see if removing this optimization is problematic; TODO verify the optimization is triggering
        if next_free_space == group_posm2+2group_length # note that this is valid even if group_length is 1 (previously zero).
            new_allocation_length = max(2, 2allocated_size)
            new_next_free_space = next_free_space+new_allocation_length
            if new_next_free_space > length(m)+1 # There isn't room; we need to compact
                m[group_length_index] = group_length-1 # See comment above; we don't want to copy past the end of m
                firstindex_of_compactee = 2length_from_memory(length(m)) + 10492 # TODO for clarity: move this into compact!
                next_free_space = compact!(m, Int(firstindex_of_compactee), m, Int(firstindex_of_compactee))
                group_posm2 = next_free_space-new_allocation_length-2 # The group will move but remian the last group
                new_next_free_space = next_free_space+new_allocation_length
                @assert new_next_free_space < length(m)+1 # TODO for perf, delete this
                m[group_length_index] = group_length

                # Re-lookup allocated chunk because compaction could have changed other
                # chunk elements. However, the allocated size of this group could not have
                # changed because it was previously maxed out.
                allocs_chunk = m[allocs_index]
                @assert log2_allocated_size == allocs_chunk >> allocs_subindex % UInt8 - 1
                @assert allocated_size == 1<<log2_allocated_size
            end
            # expand the allocated size and bump next_free_space
            new_chunk = allocs_chunk + UInt64(1) << allocs_subindex
            m[allocs_index] = new_chunk
            m[10235] = new_next_free_space
        else # move and reallocate (this branch also handles creating new groups: TODO expirment with perf and clarity by splicing that branch out)
            twice_new_allocated_size = max(0x2,allocated_size<<2)
            new_next_free_space = next_free_space+twice_new_allocated_size
            if new_next_free_space > length(m)+1 # out of space; compact. TODO for perf, consider resizing at this time slightly eagerly?
                firstindex_of_compactee = 2length_from_memory(length(m)) + 10492
                m[group_length_index] = group_length-1 # incrementing the group length before compaction is spotty because if the group was previously empty then this new group length will be ignored (compact! loops over sub_weights, not levels)
                next_free_space = compact!(m, Int(firstindex_of_compactee), m, Int(firstindex_of_compactee))
                m[group_length_index] = group_length
                new_next_free_space = next_free_space+twice_new_allocated_size
                @assert new_next_free_space < length(m)+1 # After compaction there should be room TODO for perf, delete this

                group_posm2 = m[group_length_index-1] # The group likely moved during compaction

                # Re-lookup allocated chunk because compaction could have changed other
                # chunk elements. However, the allocated size of this group could not have
                # changed because it was previously maxed out.
                allocs_chunk = m[allocs_index]
                @assert log2_allocated_size == allocs_chunk >> allocs_subindex % UInt8 - 1
                @assert allocated_size == 1<<log2_allocated_size
            end
            # TODO for perf: make compact! re-allocate the expanded group larger so there's no need to double the allocated size here if the compact branch is taken
            # TODO for perf, try removing the moveie before compaction (tricky: where to store that info?)
            # TODO make this whole alg dry, but only after setting up robust benchmarks in CI

            # expand the allocated size and bump next_free_space
            new_chunk = allocs_chunk + UInt64(1) << allocs_subindex
            m[allocs_index] = new_chunk

            m[10235] = new_next_free_space

            # Copy the group to new location
            unsafe_copyto!(m, next_free_space, m, group_posm2+2, 2group_length-2)

            # Adjust the pos entries in edit_map (bad memory order TODO: consider unzipping edit map to improve locality here)
            delta = next_free_space-(group_posm2+2)
            for k in 1:group_length-1
                target = m[next_free_space+2k-1]
                l = 2target + 10490
                m[l] += delta
            end

            # Mark the old group as moved so compaction will skip over it TODO: test this
            # TODO for perf: delete this and instead have compaction check if the index
            # pointed to by the start of the group points back (in the edit map) to that location
            if allocated_size != 0
                m[group_posm2 + 3] = unsigned(-allocated_size)
            end

            # update group start location
            group_posm2 = m[group_length_index-1] = next_free_space-2
        end
    end

    # insert the element into the group
    group_lastpos = group_posm2+2group_length
    m[group_lastpos] = shifted_significand
    m[group_lastpos+1] = i

    # log the insertion location in the edit map
    m[j] = group_lastpos

    nothing
end

merge_uint64(x::UInt64, y::UInt64) = UInt128(x) | (UInt128(y) << 64)
split_uint128(x::UInt128) = (x % UInt64, (x >>> 64) % UInt64)
get_shifted_significand_sum_index(exponent::UInt64) = 5 + 3*2046 - exponent >> 51
get_UInt128(m::Memory, i::Integer) = merge_uint64(m[i], m[i+1])
set_UInt128!(m::Memory, v::UInt128, i::Integer) = m[i:i+1] .= split_uint128(v)
"computes shifted_significand_sum<<(exponent_bits+shift) rounded up"
function compute_weight(m::Memory, exponent::UInt64, shifted_significand_sum::UInt128)
    shift = signed(exponent >> 52 + m[3])
    if shifted_significand_sum != 0 && Base.top_set_bit(shifted_significand_sum)+shift > 64
        # if this would overflow, drop shift so that it renormalizes down to 48.
        # this drops shift at least ~16 and makes the sum of weights at least ~2^48.
        # TODO for perf, don't check this on re-compute
        # Base.top_set_bit(shifted_significand_sum)+shift == 48
        # Base.top_set_bit(shifted_significand_sum)+signed(exponent >> 52 + m[3]) == 48
        # Base.top_set_bit(shifted_significand_sum)+signed(exponent >> 52) + signed(m[3]) == 48
        # signed(m[3]) == 48 - Base.top_set_bit(shifted_significand_sum) - signed(exponent >> 52)
        m3 = 48 - Base.top_set_bit(shifted_significand_sum) - exponent >> 52
        set_global_shift!(m, m3) # TODO for perf: special case all callsites to this function to take advantage of known shift direction and/or magnitude; also try outlining
        shift = signed(exponent >> 52 + m3)
    end
    weight = UInt64(shifted_significand_sum<<shift) # TODO for perf: change to % UInt64
    # round up
    weight += (trailing_zeros(shifted_significand_sum)+shift < 0) & (shifted_significand_sum != 0) # TODO for perf: ensure this final clause is const-prop eliminated when it can be (i.e. any time other than setting a weight to zero)
    weight
end
function update_weights!(m::Memory, exponent::UInt64, shifted_significand_sum::UInt128)
    weight = compute_weight(m, exponent, shifted_significand_sum)
    weight_index = 5 + 0x7fe - exponent >> 52
    old_weight = m[weight_index]
    m[weight_index] = weight
    m4 = m[4]
    m4 -= old_weight
    m4, o = Base.add_with_overflow(m4, weight)
    if o
        # If weights overflow (>2^64) then shift down by 16 bits
        set_global_shift!(m, m[3]-0x10, m4) # TODO for perf: special case all callsites to this function to take advantage of known shift direction and/or magnitude; also try outlining
    elseif 0 < m4 < UInt64(1)<<32
        # If weights become less than 2^32 (but only if there are any nonzero weights), then for performance reasons (to keep the low probability rejection step sufficiently low probability)
        # Increase the shift to a reasonable level.
        # All nonzero true weights correspond to nonzero weights so 0 < m4 is a sufficient check to determine if we have fully emptied out the weights or not

        # TODO for perf: we can almost get away with loading only the most significant word of shifted_significand_sums. Here, we use the most significant 65 bits.
        j = 2m[2]+2041
        x = get_UInt128(m, j)
        while x == 0 # TODO for perf: once we can trust m[2] to be up to date, delete this
            # TODO once this loop is gone, refactor indexing for simplicity
            j += 2
            x = get_UInt128(m, j) # TODO for perf, this loop could probably be compiled better and is a bottlenek in the pathological2 case.
        end
        x2 = UInt64(x>>63) #TODO for perf %UInt64
        for i in 1:Sys.WORD_SIZE # TODO for perf, we can get away with shaving 1 to 10 off of this loop.
            x2 += UInt64(get_UInt128(m, j+2i) >> (63+i))
        end

        # x2 is computed by rounding down at a certian level and then summing
        # m[4] will be computed by rounding up at a more precise level and then summing
        # x2 could be 1, composed of 1.9 + .9 + .9 + ... for up to about log2(length) levels
        # meaning m[4] could be up to 1+log2(length) times greater than predicted according to x2
        # if length is 2^64 than this could push m[4]'s top set bbit up to 8 bits higher.

        # If, on the other hand, x2 was computed with significantly higher precision, then
        # it could overflow if there were 2^64 elements in a weight. TODO: We could probably
        # squeeze a few more bits out of this, but targeting 46 with a window of 46 to 52 is
        # plenty good enough.

        m3 = -17 - Base.top_set_bit(x2) - (6143-j)>>1
        # TODO test that this actually achieves the desired shift and results in a new sum of about 2^48

        set_global_shift!(m, m3, m4, j) # TODO for perf: special case all callsites to this function to take advantage of known shift direction and/or magnitude; also try outlining

        @assert 46 <= Base.top_set_bit(m[4]) <= 53 # Could be a higher because of the rounding up, but this should never bump top set bit by more than about 8 # TODO for perf: delete
    else
        m[4] = m4
    end
end

<<<<<<< HEAD
function set_global_shift!(m::Memory, m3::UInt64)
=======
function set_global_shift!(m::Memory, m3::UInt, m4=m[4], j0=nothing) # TODO for perf and maybe clarity: separate increse and decrease into different functions
    m3_old = m[3]
>>>>>>> cade0bc8
    m[3] = m3
    @assert m3 != m3_old # if this is the case we're leaving preformance on the table in a big way
    if m3_old < m3 # Increase shift, on removal of elements
        # Story:
        # In the likely case that the weight decrease resulted in a level's weight hitting zero
        # that level's weight is already updated and m[4] adjusted accordingly TODO for perf don't adjust, pass the values around instead
        # In any event, m4 is accurate for current weights and all weights and sss's above (before) i0 are zero so we don't need to touch them
        # Between i0 and i1, weights that were previously 1 may need to be increased. Below (past, after) i1, all weights will round up to 1 or 0 so we don't need to touch them
        i0 = (j0 - 2041) >> 1

        # i1 is the lowest number such that for all i > i1, typemax(UInt128) (and therefore anything lower) will result in a weight of 1 (or 0 in the case of sss=0).
        #= TODO for clarity: delete this overlong comment
        weight = (typemax(UInt128)<<shift) % UInt64
        weight += (trailing_zeros(typemax(UInt128))+shift < 0) & (typemax(UInt128) != 0)
        weight == 1

        weight = (typemax(UInt128)<<shift) % UInt64
        weight += shift < 0
        weight == 1

        # shift should be < 0

        weight = (typemax(UInt128)<<shift) % UInt64
        weight += 1
        weight == 1

        (typemax(UInt128)<<shift) % UInt64 == 0

        (typemax(UInt128)>>-shift) % UInt64 == 0

        -shift >= 128

        -128 >= shift

        shift <= -128

        shift = signed(2051-i+m3)
        shift <= -128


        signed(2051-i+m3) <= -128
        signed(2051)-signed(i)+signed(m3) <= -128
        signed(2051)+signed(m3)+128 <= signed(i)
        signed(2051+128)+signed(m3) <= signed(i)

        2051+128+signed(m3) <= i
        =#
        # So for all i >= 2051+128+signed(m3), this holds. This means i1 = 2051+128+signed(m3)-1.
        i1 = min(2051+128+signed(m3)-1, 2050)

        for i in i0:i1 # TODO using i1-1 here passes tests (and is actually valid, I think. using i1-2 may fail if there are about 2^63 elements in the (i1-1)^th level. It would be possible to scale this range with length (m[1]) in which case testing could be stricter and performance could be (marginally) better, though not in large cases so possibly not worth doing at all)
            j = 2i+2041
            shifted_significand_sum = get_UInt128(m, j)
            shift = signed(2051-i+m3)
            weight = (shifted_significand_sum<<shift) % UInt64
            # round up
            weight += (trailing_zeros(shifted_significand_sum)+shift < 0) & (shifted_significand_sum != 0) # TODO for perf: ensure this final clause is const-prop eliminated when it can be (i.e. any time other than setting a weight to zero)

            old_weight = m[i]
            m[i] = weight
            m4 += weight-old_weight
        end
    else # Decrease shift, on insertion of elements
        # In one range, weights that were previously >1 will be shifted to 1.
        # In another range, weights need to be recomputed
        # i0 is the first plausible nonzero weight TODO for perf: use m[2] once we can trust it.
        # i0 could be much higher than it is right now.
        # The lowest nonzero sss is 0x8000000000000000 (2^63), shifting that << by 65 overflows.
        # consequently i0 corresponds to a shify of << 64. Anything prior to that will overflow.
        # shift = signed(2051-i+m3) <= 64
        # signed(2051-i+m3) <= 64
        # signed(2051)-signed(i)+signed(m3) <= 64
        # signed(2051)-64+signed(m3) <= signed(i)
        # 2051-64+signed(m3) <= signed(i)
        i0 = max(2051-64+signed(m3), 5)
        i1 = 2051+128+signed(m3)-1 # see above, anything after this will have weight 1 or 0
        i1_old = min(2051+128+signed(m3_old)-1, 2050) # anything after this is already weight 1 or 0
        # between i1 (exclusive) and i1_old (inclusive), we should set nonzero weights to 1
        # between i0 (inclusive) and i1 (inclusive) we should recompute weights.

        for i in i0:min(i1, 2050) # recompute weights
            j = 2i+2041
            shifted_significand_sum = get_UInt128(m, j)
            shift = signed(2051-i+m3)
            weight = (shifted_significand_sum<<shift) % UInt64
            # round up
            weight += (trailing_zeros(shifted_significand_sum)+shift < 0) & (shifted_significand_sum != 0) # TODO for perf: ensure this final clause is const-prop eliminated when it can be (i.e. any time other than setting a weight to zero)

            old_weight = m[i]
            m[i] = weight
            m4 += weight-old_weight
        end
        for i in max(5, i1+1):i1_old # set nonzeros to 1
            old_weight = m[i]
            weight = old_weight != 0
            m[i] = weight
            m4 += weight-old_weight
        end
    end
    m[4] = m4
end

get_alloced_indices(exponent::UInt64) = 10491 - exponent >> 55, exponent >> 49 & 0x38

function _set_to_zero!(m::Memory, i::Int64)
    # Find the entry's pos in the edit map table
    j = 2i + 10490
    pos = m[j]
    pos == 0 && return # if the entry is already zero, return
    # set the entry to zero (no need to zero the exponent)
    # m[j] = 0 is moved to after we adjust the edit_map entry for the shifted element, in case there is no shifted element
    exponent = m[j+1]

    # update group total weight and total weight
    shifted_significand_sum_index = get_shifted_significand_sum_index(exponent)
    shifted_significand_sum = get_UInt128(m, shifted_significand_sum_index)
    shifted_significand = m[pos]
    shifted_significand_sum -= shifted_significand
    set_UInt128!(m, shifted_significand_sum, shifted_significand_sum_index)
    update_weights!(m, exponent, shifted_significand_sum)

    # TODO for perf: increment m[2] when zeroing out the first group. And try doing this before update_weights! so that update_weights! can use the new value.

    # lookup the group by exponent
    group_length_index = shifted_significand_sum_index + 2*2046 + 1
    group_posm2 = m[group_length_index-1]
    group_length = m[group_length_index]
    group_lastpos = group_posm2+2group_length

    # TODO for perf: see if it's helpful to gate this on pos != group_lastpos
    # shift the last element of the group into the spot occupied by the removed element
    m[pos] = m[group_lastpos]
    shifted_element = m[pos+1] = m[group_lastpos+1]

    # adjust the edit map entry of the shifted element
    m[2shifted_element + 10490] = pos
    m[j] = 0

    # When zeroing out a group, mark the group as empty so that compaction will update the group metadata and then skip over it.
    if shifted_significand_sum == 0
        m[group_posm2+3] = exponent>>52 | 0x8000000000000000
    end

    # shrink the group
    m[group_length_index] = group_length-1 # no need to zero group entries

    nothing
end


ResizableWeights(len::Integer) = ResizableWeights(FixedSizeWeights(len))
SemiResizableWeights(len::Integer) = SemiResizableWeights(FixedSizeWeights(len))
function FixedSizeWeights(len::Integer)
    m = Memory{UInt64}(undef, allocated_memory(len))
    m .= 0 # TODO for perf: delete this. It's here so that a sparse rendering for debugging is easier TODO for tests: set this to 0xdeadbeefdeadbeed
    m[4:10491+2len] .= 0 # metadata and edit map need to be zeroed but the bulk does not
    m[1] = len
    m[2] = 2050
    # no need to set m[3]
    m[10235] = 10492+2len
    _FixedSizeWeights(m)
end
allocated_memory(length::Integer) = 10491 + 8*length # TODO for perf: consider giving some extra constant factor allocation to avoid repeated compaction at small sizes
length_from_memory(allocated_memory::Integer) = (allocated_memory-10491) >> 3 # Int((allocated_memory-10491)/8)

Base.resize!(w::Union{SemiResizableWeights, ResizableWeights}, len::Integer) = resize!(w, Int(len))
function Base.resize!(w::Union{SemiResizableWeights, ResizableWeights}, len::Int)
    m = w.m
    old_len = m[1]
    if len > old_len
        am = allocated_memory(len)
        if am > length(m)
            w isa SemiResizableWeights && throw(ArgumentError("Cannot increase the size of a SemiResizableWeights above its original allocated size. Try using a ResizableWeights instead."))
            _resize!(w, len)
        else
            m[1] = len
        end
    else
        w[len+1:old_len] .= 0 # This is a necessary but highly nontrivial operation
        m[1] = len
    end
    w
end
"""
Reallocate w with the size len, compacting w into that new memory.
Any elements if w past len must be set to zero already (that's a general invariant for
Weigths, though, not just this function).
"""
function _resize!(w::ResizableWeights, len::Integer)
    m = w.m
    old_len = m[1]
    m2 = Memory{UInt64}(undef, allocated_memory(len))
    m2 .= 0 # For debugging; TODO: delete, TODO: set to 0xdeadbeefdeadbeef to test
    m2[1] = len
    if len > old_len # grow
        unsafe_copyto!(m2, 2, m, 2, 2old_len + 10490)
        m2[2old_len + 10492:2len + 10491] .= 0
    else # shrink
        unsafe_copyto!(m2, 2, m, 2, 2len + 10490)
    end

    compact!(m2, Int(2len + 10492), m, Int(2length_from_memory(length(m)) + 10492))
    w.m = m2
    w
end

function compact!(dst::Memory{UInt64}, dst_i::Int, src::Memory{UInt64}, src_i::Int)
    next_free_space = src[10235]

    while src_i < next_free_space

        # Skip over abandoned groups TODO refactor these loops for clarity
        target = signed(src[src_i+1])
        while target < 0
            if unsigned(target) < 0xc000000000000000 # empty non-abandoned group; let's clean it up
                @assert 0x8000000000000001 <= unsigned(target) <= 0x80000000000007fe
                exponent = unsigned(target) << 52 # TODO for clarity: dry this
                allocs_index,allocs_subindex = get_alloced_indices(exponent)
                allocs_chunk = dst[allocs_index] # TODO for perf: consider not copying metadata on out of place compaction (and consider the impact here)
                log2_allocated_size_p1 = allocs_chunk >> allocs_subindex % UInt8
                allocated_size = 1<<(log2_allocated_size_p1-1)
                new_chunk = allocs_chunk - UInt64(log2_allocated_size_p1) << allocs_subindex
                dst[allocs_index] = new_chunk # zero out allocated size (this will force re-allocation so we can let the old, wrong pos info stand)
                src_i += 2allocated_size # skip the group
            else # the decaying corpse of an abandoned group. Ignore it.
                src_i -= 2target
            end
            src_i >= next_free_space && @goto break_outer
            target = signed(src[src_i+1])
        end

        # Trace an element of the group back to the edit info table to find the group id
        j = 2target + 10490
        exponent = src[j+1]

        # Lookup the group in the group location table to find its length (performance optimization for copying, necesary to decide new allocated size and update pos)
        # exponent of 0x7fe0000000000000 is index 6+3*2046
        # exponent of 0x0010000000000000 is index 4+5*2046
        group_length_index = 6 + 5*2046 - exponent >> 51
        group_length = src[group_length_index]

        # Update group pos in level_location_info
        dst[group_length_index-1] += unsigned(dst_i-src_i)

        # Lookup the allocated size (an alternative to scanning for the next nonzero, needed because we are setting allocated size)
        # exponent of 0x7fe0000000000000 is index 6+5*2046, 2
        # exponent of 0x7fd0000000000000 is index 6+5*2046, 1
        # exponent of 0x0040000000000000 is index 5+5*2046+512, 0
        # exponent of 0x0030000000000000 is index 5+5*2046+512, 3
        # exponent of 0x0020000000000000 is index 5+5*2046+512, 2
        # exponent of 0x0010000000000000 is index 5+5*2046+512, 1
        # allocs_index = 5+5*2046+512 - (exponent >> 54), (exponent >> 52) & 0x3
        # allocated_size = 2 << ((src[allocs_index[1]] >> (8allocs_index[1])) % UInt8)
        allocs_index,allocs_subindex = get_alloced_indices(exponent)
        allocs_chunk = dst[allocs_index]
        log2_allocated_size = allocs_chunk >> allocs_subindex % UInt8 - 1
        log2_new_allocated_size = group_length == 0 ? 0 : Base.top_set_bit(group_length-1)
        new_chunk = allocs_chunk + Int64(log2_new_allocated_size - log2_allocated_size) << allocs_subindex
        dst[allocs_index] = new_chunk

        # Copy the group to a compacted location
        unsafe_copyto!(dst, dst_i, src, src_i, 2group_length)

        # Adjust the pos entries in edit_map (bad memory order TODO: consider unzipping edit map to improve locality here)
        delta = unsigned(dst_i-src_i)
        dst[j] += delta
        for k in 1:signed(group_length)-1
            target = src[src_i+2k+1]
            j = 2target + 10490
            dst[j] += delta
        end

        # Advance indices
        src_i += 2*1<<log2_allocated_size # TODO add test that fails if the 2* part is removed
        dst_i += 2*1<<log2_new_allocated_size
    end
    @label break_outer
    dst[10235] = dst_i
end

# Conform to the AbstractArray API
Base.size(w::Weights) = (w.m[1],)

# Shoe-horn into the legacy DynamicDiscreteSampler API so that we can leverage existing tests
struct WeightBasedSampler
    w::ResizableWeights
end
WeightBasedSampler() = WeightBasedSampler(ResizableWeights(512))

function Base.push!(wbs::WeightBasedSampler, index, weight)
    index > length(wbs.w) && resize!(wbs.w, max(index, 2length(wbs.w)))
    wbs.w[index] = weight
    wbs
end
function Base.append!(wbs::WeightBasedSampler, inds::AbstractVector, weights::AbstractVector)
    axes(inds) == axes(weights) || throw(DimensionMismatch("inds and weights have different axes"))
    min_ind,max_ind = extrema(inds)
    min_ind < 1 && throw(BoundsError(wbs.w, min_ind))
    max_ind > length(wbs.w) && resize!(wbs.w, max(max_ind, 2length(wbs.w)))
    for (i,w) in zip(inds, weights)
        wbs.w[i] = w
    end
    wbs
end
function Base.delete!(wbs::WeightBasedSampler, index)
    index ∈ eachindex(wbs.w) && wbs.w[index] != 0 || throw(ArgumentError("Element $index is not present"))
    wbs.w[index] = 0
    wbs
end
Base.rand(rng::AbstractRNG, wbs::WeightBasedSampler) = rand(rng, wbs.w)
Base.rand(rng::AbstractRNG, wbs::WeightBasedSampler, n::Integer) = [rand(rng, wbs.w) for _ in 1:n]

const DynamicDiscreteSampler = WeightBasedSampler

end<|MERGE_RESOLUTION|>--- conflicted
+++ resolved
@@ -876,12 +876,12 @@
     end
 end
 
-<<<<<<< HEAD
-function set_global_shift!(m::Memory, m3::UInt64)
-=======
+
+
+
 function set_global_shift!(m::Memory, m3::UInt, m4=m[4], j0=nothing) # TODO for perf and maybe clarity: separate increse and decrease into different functions
     m3_old = m[3]
->>>>>>> cade0bc8
+
     m[3] = m3
     @assert m3 != m3_old # if this is the case we're leaving preformance on the table in a big way
     if m3_old < m3 # Increase shift, on removal of elements
