module DynamicDiscreteSamplers

VERSION >= v"1.11.0-DEV.469" && eval(Meta.parse("public Weights"))
export FixedSizeWeights, ResizableWeights, SemiResizableWeights

using Random

isdefined(@__MODULE__, :Memory) || const Memory = Vector # Compat for Julia < 1.11

const DEBUG = Base.JLOptions().check_bounds == 1
_convert(T, x) = DEBUG ? T(x) : x%T

"""
    Weights <: AbstractVector{Float64}

An abstract vector capable of storing normal, non-negative floating point numbers on which
`rand` samples an index according to values rather than sampling a value uniformly.
"""
abstract type Weights <: AbstractVector{Float64} end
"""
    FixedSizeWeights <: Weights

An object that confomrs the the `Weights` interface and cannot be resized.
"""
struct FixedSizeWeights <: Weights
    m::Memory{UInt64}
    global _FixedSizeWeights
    _FixedSizeWeights(m::Memory{UInt64}) = new(m)
    FixedSizeWeights(len::Integer) = new(initialize_empty(len))
end
"""
    ResizableWeights <: Weights

An object that confomrs the the `Weights` interface and can be resized.
"""
mutable struct ResizableWeights <: Weights
    m::Memory{UInt64}
    ResizableWeights(len::Integer) = new(initialize_empty(len))
end
"""
    SemiResizableWeights <: Weights

An object that confomrs the the `Weights` interface and can be resized, but only to sizes
at most as large as it's original size.
"""
struct SemiResizableWeights <: Weights
    m::Memory{UInt64}
    SemiResizableWeights(len::Integer) = new(initialize_empty(len))
end

#===== Overview  ======

# Objective

This package provides a discrete random sampler with the following key properties
 - Exact: sampling probability exactly matches provided weights
 - O(1) worst case expected runtime for sampling
        (though termination only guaranteed probabilistically)
 - O(1) worst case amortized update time to change the weight of any element
        (an individual update may take up to O(n))
 - O(n) space complexity
 - O(n) construction time
 - Fast constant factor in practice. Typical usage has a constant factor of tens of clock
        cycles and pathological usage has a constant factor of thousands of clock cycles.


# Brief implementation overview

Weights are are divided into levels according to their exponents. To sample, first sample a
level and then sample an element within that level.


# Definition of terms

v::Float64 aka weight
    An entry in a Weights object set with `w[i] = v`, retrieved with `v = w[i]`.
exponent::UInt64
    The exponent of a weight is `reinterpret(UInt64, weight) >> 52`.
    Note that this is _not_ the same as `Base.exponent(weight)` nor
    `reinterpret(UInt64, weight) & Base.exponent_mask(Float64)`.
level
    All the weights in a Weights object that have the same exponent.
significand::UInt64
    The significand of a weight is `reinterpret(UInt64, weight) << 11 | 0x8000000000000000`.
    Ranges from 0x8000000000000000 for 1.0 to 0xfffffffffffff800 for 1.9999...
    The ratio of two weights with the same exponent is the ratio of their significands.
significand_sum::UInt128
    The sum of the significands of the weights in a given level.
    Is 0 for empty levels and otherwise ranges from widen(0x8000000000000000) to
    widen(0xfffffffffffff800) * length(weights).
weight
    Refers to the relative likely hood of an event. Weights are like probabilities except
    they do not need to sum to one. In this codebase, the term "weight" is used to refer to
    four things: the weight of an element relative to all the other elements in in a
    Weights object; the weight of an element relative to the other elements in its level;
    the weight of a level relative to the other levels as defined by level_weights; and the
    weight of a level relative to the other levels as defined by significand_sums.


# Implementation and data structure overview

Weights are normal, non-negative Float64s. They are divided into levels according to their
exponents. Each level has a weight which is the exact sum of the weights in that level. We
can't represent this sum exactly as a Float64 so we represent it as significand_sum::UInt128
which is the sum of the significands of the weights in that level. To get the level's weight,
compute big(significand_sum)<<exponent.

## Sampling
Sampling with BigInt weights is not efficient so each level also has an approximate weight
which is a UInt64. These approximate weights are computed as exact_weight<<global_shift+1 if
exact_weight is nonzero, and 0 otherwise. global_shift is a constant maintained by the
sampler so that the sum of the approximate weights is less than 2^64 and greater than 2^32.

To sample a level, we pick a random UInt64 between 1 and the sum of the approximate weights.
Then use linear search to find the level that corresponds to (with the highest weight levels
at the start of that search). This picks a level with probability according to approximate
weights which is not quite accurate. We correct for this by adding a small probability
rejection. If the linear search lands on the edge of a level (which can happen at most
2046/2^32 of the time), we consider rejecting. That process need not be fast but is O(1) and
utilizes significand_sum directly.

Sampling an element within a level is straightforward rejection sampling which is O(1)
because all rejection probabilities are less than or equal to 1/2.

## Stored values and invariants
TODO

## Updates
TODO

# Memory layout (TODO: add alternative layout for small cases) =#

# <memory_length::Int>
# 1                      length::Int
# 2                      max_level::Int # absolute pointer to the last element of level weights that is nonzero
# 3                      shift::Int level weights are equal to significand_sums<<(exponent+shift), plus one if significand_sum is not zero
# 4                      sum(level weights)::UInt64
# 5..2050                level weights::[UInt64 2046] # earlier is lower. first is exponent 0x001, last is exponent 0x7fe. Subnormal are not supported (TODO).
# 2051..6142             significand_sums::[UInt128 2046] # sum of significands (the maximum significand contributes 0xfffffffffffff800)
# 6143..10234            level location info::[NamedTuple{pos::Int, length::Int} 2046] indexes into sub_weights, pos is absolute into m.
# 10235..10266           level_weights_nonzero::[Bool 2046] # map of which levels have nonzero weight (used to bump m2 efficiently when a level is zeroed out)
# 2 unused bits

# gc info:
# 10267                  next_free_space::Int (used to re-allocate)
# 16 unused bits
# 10268..10523           level allocated length::[UInt8 2046] (2^(x-1) is implied)

# 10524..10523+len       edit_map (maps index to current location in sub_weights)::[(pos<<11 + exponent)::UInt64] (zero means zero; fixed location, always at the start. Force full realloc when it OOMs. (len refers to allocated length, not m[1])

# 10524+2len..10523+7len sub_weights (woven with targets)::[[significand::UInt64, target::Int}]]. allocated_len == length_from_memory(length(m)) (len refers to allocated length, not m[1])

# significands are stored in sub_weights with their implicit leading 1 added
#     element_from_sub_weights = 0x8000000000000000 | (reinterpret(UInt64, weight::Float64) << 11)
# And sampled with
#     rand(UInt64) < element_from_sub_weights
# this means that for the lowest normal significand (52 zeros with an implicit leading one),
# achieved by 2.0, 4.0, etc the significand stored in sub_weights is 0x8000000000000000
# and there are 2^63 pips less than that value (1/2 probability). For the
# highest normal significand (52 ones with an implicit leading 1) the significand
# stored in sub_weights is 0xfffffffffffff800 and there are 2^64-2^11 pips less than
# that value for a probability of (2^64-2^11) / 2^64 == (2^53-1) / 2^53 == prevfloat(2.0)/2.0
@assert 0xfffffffffffff800//big(2)^64 == (UInt64(2)^53-1)//UInt64(2)^53 == big(prevfloat(2.0))/big(2.0)
@assert 0x8000000000000000 | (reinterpret(UInt64, 1.0::Float64) << 11) === 0x8000000000000000
@assert 0x8000000000000000 | (reinterpret(UInt64, prevfloat(1.0)::Float64) << 11) === 0xfffffffffffff800
# significand sums are literal sums of the element_from_sub_weights's (though stored
# as UInt128s because any two element_from_sub_weights's will overflow when added).

# target can also store metadata useful for compaction.
# the range 0x0000000000000001 to 0x7fffffffffffffff (1:typemax(Int)) represents literal targets
# the range 0x8000000000000001 to 0x80000000000007fe indicates that this is an empty but non-abandoned group with exponent target-0x8000000000000000
# the range 0xc000000000000000 to 0xffffffffffffffff indicates that the group is abandoned and has length -target.

## Initial API:

# setindex!, getindex, resize! (auto-zeros), scalar rand
# Trivial extensions:
# push!, delete!

Random.rand(rng::AbstractRNG, st::Random.SamplerTrivial{<:Weights}, n::Integer) = _rand(rng, st[].m, n)
Random.rand(rng::AbstractRNG, st::Random.SamplerTrivial{<:Weights}) = _rand(rng, st[].m)
Random.Sampler(::Type{<:Random.AbstractRNG}, w::Weights, ::Random.Repetition) = Random.SamplerTrivial(w)
Random.gentype(::Type{<:Weights}) = Int
Base.getindex(w::Weights, i::Int) = _getindex(w.m, i)
Base.setindex!(w::Weights, v, i::Int) = (_setindex!(w.m, Float64(v), i); w)

#=@inbounds=# function _rand(rng::AbstractRNG, m::Memory{UInt64})

    @label reject

    # Select level
    x = @inline rand(rng, Random.Sampler(rng, Base.OneTo(m[4]), Val(1)))
    i = _convert(Int, m[2])
    mi = m[i]
    @inbounds while i > 5
        x <= mi && break
        x -= mi
        i -= 1
        mi = m[i]
    end

    if x >= mi # mi is the weight rounded down plus 1. If they are equal than we should refine further and possibly reject.
        # Low-probability rejection to improve accuracy from very close to perfect.
        # This branch should typically be followed with probability < 2^-21. In cases where
        # the probability is higher (i.e. m[4] < 2^32), _rand_slow_path will mutate m by
        # modifying m[3] and recomputing approximate weights to increase m[4] above 2^32.
        # This branch is still O(1) but constant factors don't matter except for in the case
        # of repeated large swings in m[4] with calls to rand interspersed.
        x > mi && error("This should be unreachable!")
        if @noinline _rand_slow_path(rng, m, i)
            @goto reject
        end
    end

    # Lookup level info
    j = 2i + 6133
    pos = m[j]
    len = m[j+1]

    return sample_within_level(rng, m, pos, len)
end

@inline function sample_within_level(rng, m, pos, len)
    while true
        r = rand(rng, UInt64)
        k1 = (r>>leading_zeros(len-1))
        k2 = _convert(Int, k1<<1+pos)
        # TODO for perf: delete the k1 < len check by maintaining all the out of bounds m[k2] equal to 0
        rand(rng, UInt64) < m[k2] * (k1 < len) && return Int(signed(m[k2+1]))
    end
end

function _rand_slow_path(rng::AbstractRNG, m::Memory{UInt64}, i)
    # shift::Int = exponent+m[3]
    # significand_sum::UInt128 = ...
    # weight::UInt64 = significand_sum<<shift+1
    # true_weight::ExactReal = exact(significand_sum)<<shift
    # true_weight::ExactReal = significand_sum<<shift + exact(significand_sum)<<shift & ...0000.1111...
    # rejection_p = weight-true_weight = (significand_sum<<shift+1) - (significand_sum<<shift + exact(significand_sum)<<shift & ...0000.1111...)
    # rejection_p = 1 - exact(significand_sum)<<shift & ...0000.1111...
    # acceptance_p = exact(significand_sum)<<shift & ...0000.1111...  (for example, if significand_sum<<shift is exact, then acceptance_p will be zero)
    # TODO for confidence: add a test that fails if this were to mix up floor+1 and ceil.
    exponent = i-4
    shift = signed(exponent + m[3])
    significand_sum = get_significand_sum(m, i)

    m4 = m[4]
    if m4 < UInt64(1)<<32
        # If the sum of approximate weights becomes less than 2^32, then for performance reasons (to keep this low probability rejection step sufficiently low probability)
        # Increase the shift to a reasonable level.
        # The fact that we are here past the isempty check in `rand` means that there are some nonzero weights.

        m2 = signed(m[2])
        x = zero(UInt64)
        checkbounds(m, 2m2-2Sys.WORD_SIZE+2042:2m2+2042)
        @inbounds for i in Sys.WORD_SIZE:-1:0 # This loop is backwards so that memory access is forwards. TODO for perf, we can get away with shaving 1 to 10 off of this loop.
            # This can underflow from significand sums into weights, but that underflow is safe because it can only happen if all the latter weights are zero. Be careful about this when re-arranging the memory layout!
            x += m[2m2-2i+2042] >> (i - 1)
        end

        # x is computed by rounding down at a certain level and then summing (and adding 1)
        # m[4] will be computed by rounding up at a more precise level and then summing
        # x could be 0 (treated as 1/2 when computing log2 with top_set_bit), composed of
        # .9 + .9 + .9 + ... for up to about log2(length) levels
        # meaning m[4] could be up to 2log2(length) times greater than predicted according to x2
        # if length is 2^64 than this could push m[4]'s top set bit up to 9 bits higher.

        # If, on the other hand, x was computed with significantly higher precision, then
        # it could overflow if there were 2^64 elements in a weight. We could probably
        # squeeze a few more bits out of this, but targeting 46 with a window of 46 to 53 is
        # plenty good enough.

        m3 = unsigned(-17 - Base.top_set_bit(x) - (m2 - 4))

        set_global_shift_increase!(m, m2, m3, m4) # TODO for perf: special case all call sites to this function to take advantage of known shift direction and/or magnitude; also try outlining

        @assert 46 <= Base.top_set_bit(m[4]) <= 53 # Could be a higher because of the rounding up, but this should never bump top set bit by more than about 8 # TODO for perf: delete
    end

    while true # TODO for confidence: move this to a separate, documented function and add unit tests.
        x = rand(rng, UInt64)
        # p_stage = significand_sum << shift & ...00000.111111...64...11110000
        shift += 64
        target = (significand_sum << shift) % UInt64
        x > target && return true
        x < target && return false
        shift >= 0 && return false
    end
end

function _getindex(m::Memory{UInt64}, i::Int)
    @boundscheck 1 <= i <= m[1] || throw(BoundsError(_FixedSizeWeights(m), i))
    j = i + 10523
    mj = m[j]
    mj == 0 && return 0.0
    pos = _convert(Int, mj >> 11)
    exponent = mj & 2047
    weight = m[pos]
    reinterpret(Float64, (exponent<<52) | (weight - 0x8000000000000000) >> 11)
end

function _setindex!(m::Memory, v::Float64, i::Int)
    @boundscheck 1 <= i <= m[1] || throw(BoundsError(_FixedSizeWeights(m), i))
    uv = reinterpret(UInt64, v)
    if uv == 0
        _set_to_zero!(m, i)
        return
    end
    0x0010000000000000 <= uv <= 0x7fefffffffffffff || throw(DomainError(v, "Invalid weight")) # Excludes subnormals

    # Find the entry's pos in the edit map table
    j = i + 10523
    if m[j] == 0
        _set_from_zero!(m, v, i)
    else
        _set_nonzero!(m, v, i)
    end
end

function _set_nonzero!(m, v, i)
    # TODO for performance: join these two operations
    _set_to_zero!(m, i)
    _set_from_zero!(m, v, i)
end

Base.@propagate_inbounds function get_significand_sum(m, i)
    i = _convert(Int, 2i+2041)
    significand_sum = UInt128(m[i]) | (UInt128(m[i+1]) << 64)
end
function update_significand_sum(m, i, delta)
    j = _convert(Int, 2i+2041)
    significand_sum = get_significand_sum(m, i) + delta
    m[j] = significand_sum % UInt64
    m[j+1] = (significand_sum >>> 64) % UInt64
    significand_sum
end

function _set_from_zero!(m::Memory, v::Float64, i::Int)
    uv = reinterpret(UInt64, v)
    j = i + 10523
    @assert m[j] == 0

    exponent = uv >> 52
    # update group total weight and total weight
    significand = 0x8000000000000000 | uv << 11
    weight_index = _convert(Int, exponent + 4)
    significand_sum = update_significand_sum(m, weight_index, significand) # Temporarily break the "weights are accurately computed" invariant

    if m[4] == 0 # if we were empty, set global shift (m[3]) so that m[4] will become ~2^40.
        m[3] = -24 - exponent

        shift = -24
        weight = _convert(UInt64, significand_sum << shift) + 1

        @assert Base.top_set_bit(weight-1) == 40 # TODO for perf: delete
        m[weight_index] = weight
        m[4] = weight
    else
        shift = signed(exponent + m[3])
        if Base.top_set_bit(significand_sum)+shift > 64
            # if this would overflow, drop shift so that it renormalizes down to 48.
            # this drops shift at least ~16 and makes the sum of weights at least ~2^48. # TODO: add an assert
            # Base.top_set_bit(significand_sum)+shift == 48
            # Base.top_set_bit(significand_sum)+signed(exponent + m[3]) == 48
            # Base.top_set_bit(significand_sum)+signed(exponent) + signed(m[3]) == 48
            # signed(m[3]) == 48 - Base.top_set_bit(significand_sum) - signed(exponent)
            m3 = 48 - Base.top_set_bit(significand_sum) - exponent
            # The "weights are accurately computed" invariant is broken for weight_index, but the "sum(weights) == m[4]" invariant still holds
            # set_global_shift_decrease! will do something wrong to weight_index, but preserve the "sum(weights) == m[4]" invariant.
            set_global_shift_decrease!(m, m3) # TODO for perf: special case all call sites to this function to take advantage of known shift direction and/or magnitude; also try outlining
            shift = signed(exponent + m3)
        end
        weight = _convert(UInt64, significand_sum << shift) + 1

        old_weight = m[weight_index]
        m[weight_index] = weight # The "weights are accurately computed" invariant is now restored
        m4 = m[4] # The "sum(weights) == m[4]" invariant is broken
        m4 -= old_weight
        m4, o = Base.add_with_overflow(m4, weight) # The "sum(weights) == m4" invariant now holds, though the computation overflows
        if o
            # If weights overflow (>2^64) then shift down by 16 bits
            m3 = m[3]-0x10
            set_global_shift_decrease!(m, m3, m4) # TODO for perf: special case all call sites to this function to take advantage of known shift direction and/or magnitude; also try outlining
            if weight_index > m[2] # if the new weight was not adjusted by set_global_shift_decrease!, then adjust it manually
                shift = signed(exponent+m3)
                new_weight = _convert(UInt64, significand_sum << shift) + 1

                @assert significand_sum != 0
                @assert m[weight_index] == weight

                m[weight_index] = new_weight
                m[4] += new_weight-weight
            end
        else
            m[4] = m4
        end
    end
    m[2] = max(m[2], weight_index) # Set after insertion because update_weights! may need to update the global shift, in which case knowing the old m[2] will help it skip checking empty levels
    level_weights_nonzero_index,level_weights_nonzero_subindex = get_level_weights_nonzero_indices(exponent)
    m[level_weights_nonzero_index] |= 0x8000000000000000 >> level_weights_nonzero_subindex

    # lookup the group by exponent and bump length
    group_length_index = _convert(Int, 4 + 3*2046 + 2exponent)
    group_pos = m[group_length_index-1]
    group_length = m[group_length_index]+1
    m[group_length_index] = group_length # setting this before compaction means that compaction will ensure there is enough space for this expanded group, but will also copy one index (16 bytes) of junk which could access past the end of m. The junk isn't an issue once coppied because we immediately overwrite it. The former (copying past the end of m) only happens if the group to be expanded is already kissing the end. In this case, it will end up at the end after compaction and be easily expanded afterwords. Consequently, we treat that case specially and bump group length and manually expand after compaction
    allocs_index,allocs_subindex = get_alloced_indices(exponent)
    allocs_chunk = m[allocs_index]
    log2_allocated_size = allocs_chunk >> allocs_subindex % UInt8 - 1
    allocated_size = 1<<log2_allocated_size

    # if there is not room in the group, shift and expand
    if group_length > allocated_size
        next_free_space = m[10267]
        # if at end already, simply extend the allocation # TODO see if removing this optimization is problematic; TODO verify the optimization is triggering
        if next_free_space == (group_pos-2)+2group_length # note that this is valid even if group_length is 1 (previously zero).
            new_allocation_length = max(2, 2allocated_size)
            new_next_free_space = next_free_space+new_allocation_length
            if new_next_free_space > length(m)+1 # There isn't room; we need to compact
                m[group_length_index] = group_length-1 # See comment above; we don't want to copy past the end of m
                next_free_space = compact!(m, m)
                group_pos = next_free_space-new_allocation_length # The group will move but remian the last group
                new_next_free_space = next_free_space+new_allocation_length
                @assert new_next_free_space < length(m)+1 # TODO for perf, delete this
                m[group_length_index] = group_length

                # Re-lookup allocated chunk because compaction could have changed other
                # chunk elements. However, the allocated size of this group could not have
                # changed because it was previously maxed out.
                allocs_chunk = m[allocs_index]
                @assert log2_allocated_size == allocs_chunk >> allocs_subindex % UInt8 - 1
                @assert allocated_size == 1<<log2_allocated_size
            end
            # expand the allocated size and bump next_free_space
            new_chunk = allocs_chunk + UInt64(1) << allocs_subindex
            m[allocs_index] = new_chunk
            m[10267] = new_next_free_space
        else # move and reallocate (this branch also handles creating new groups: TODO expirment with perf and clarity by splicing that branch out)
            twice_new_allocated_size = max(0x2,allocated_size<<2)
            new_next_free_space = next_free_space+twice_new_allocated_size
            if new_next_free_space > length(m)+1 # out of space; compact. TODO for perf, consider resizing at this time slightly eagerly?
                m[group_length_index] = group_length-1 # incrementing the group length before compaction is spotty because if the group was previously empty then this new group length will be ignored (compact! loops over sub_weights, not levels)
                next_free_space = compact!(m, m)
                m[group_length_index] = group_length
                new_next_free_space = next_free_space+twice_new_allocated_size
                @assert new_next_free_space < length(m)+1 # After compaction there should be room TODO for perf, delete this

                group_pos = m[group_length_index-1] # The group likely moved during compaction

                # Re-lookup allocated chunk because compaction could have changed other
                # chunk elements. However, the allocated size of this group could not have
                # changed because it was previously maxed out.
                allocs_chunk = m[allocs_index]
                @assert log2_allocated_size == allocs_chunk >> allocs_subindex % UInt8 - 1
                @assert allocated_size == 1<<log2_allocated_size
            end
            # TODO for perf: make compact! re-allocate the expanded group larger so there's no need to double the allocated size here if the compact branch is taken
            # TODO for perf, try removing the moveie before compaction (tricky: where to store that info?)
            # TODO make this whole alg dry, but only after setting up robust benchmarks in CI

            # expand the allocated size and bump next_free_space
            new_chunk = allocs_chunk + UInt64(1) << allocs_subindex
            m[allocs_index] = new_chunk

            m[10267] = new_next_free_space

            # Copy the group to new location
            (v"1.11" <= VERSION || 2group_length-2 != 0) && unsafe_copyto!(m, next_free_space, m, group_pos, 2group_length-2) # TODO for clarity and maybe perf: remove this version check

            # Adjust the pos entries in edit_map (bad memory order TODO: consider unzipping edit map to improve locality here)
            delta = (next_free_space-group_pos) << 11
            for k in 1:group_length-1
                target = m[_convert(Int, next_free_space)+2k-1]
                l = _convert(Int, target + 10523)
                m[l] += delta
            end

            # Mark the old group as moved so compaction will skip over it TODO: test this
            # TODO for perf: delete this and instead have compaction check if the index
            # pointed to by the start of the group points back (in the edit map) to that location
            if allocated_size != 0
                m[_convert(Int, group_pos)+1] = unsigned(Int64(-allocated_size))
            end

            # update group start location
            group_pos = m[group_length_index-1] = next_free_space
        end
    end

    # insert the element into the group
    group_lastpos = _convert(Int, (group_pos-2)+2group_length)
    m[group_lastpos] = significand
    m[group_lastpos+1] = i

    # log the insertion location in the edit map
    m[j] = _convert(UInt64, group_lastpos) << 11 + exponent

    nothing
end

function set_global_shift_increase!(m::Memory, m2, m3::UInt64, m4) # Increase shift, on deletion of elements
    @assert signed(m[3]) < signed(m3)
    m[3] = m3
    # Story:
    # In the likely case that the weight decrease resulted in a level's weight hitting zero
    # that level's weight is already updated and m4 adjusted accordingly TODO for perf don't adjust, pass the values around instead
    # In any event, m4 is accurate for current weights and all weights and significand_sums's above (before) m2 are zero so we don't need to touch them
    # Between m2 and i1, weights that were previously 1 may need to be increased. Below (past, after) i1, all weights will round up to 1 or 0 so we don't need to touch them

    #=
    weight = UInt64(significand_sum<<shift) + 1
    when is that always 1? when
    UInt64(significand_sum<<shift) == 0
    and because shift < 0 and significand_sum could be as much as 2^64*2^64/8/8-1 = 2^122-1,
    shift <= -122
    shift = signed(exponent+m3)
    shift = signed(i-4+m3)
    signed(i-4+m3) <= -122
    i <= -signed(m3)-122+4
    So for -signed(m3)-118 < i, we could need to adjust the ith weight
    =#
    r0 = max(5, -signed(m3)-117)
    r1 = m2 # TODO It would be possible to scale this range with length (m[1]) in which case testing could be stricter and performance could be (marginally) better, though not in large cases so possibly not worth doing at all)

    # shift = signed(i-4+m3)
    # weight = significand_sum == 0 ? 0 : UInt64(significand_sum << shift) + 1
    # shift < -64; the low 64 bits are shifted off.
    # i < -60-signed(m3); the low 64 bits are shifted off.

    checkbounds(m, r0:2r1+2042)
    @inbounds for i in r0:min(r1, -61-signed(m3))
        significand_sum_lo = m[_convert(Int, 2i+2041)]
        significand_sum_hi = m[_convert(Int, 2i+2042)]
        significand_sum_lo == significand_sum_hi == 0 && continue # in this case, the weight was and still is zero
        shift = signed(i-4+m3) + 64
        m4 += update_weight!(m, i, significand_sum_hi << shift)
    end
    @inbounds for i in max(r0,-60-signed(m3)):r1
        significand_sum = get_significand_sum(m, i)
        significand_sum == 0 && continue # in this case, the weight was and still is zero
        shift = signed(i-4+m3)
        m4 += update_weight!(m, i, significand_sum << shift)
    end

    m[4] = m4
end

function set_global_shift_decrease!(m::Memory, m3::UInt64, m4=m[4]) # Decrease shift, on insertion of elements
    m3_old = m[3]
    m[3] = m3
    @assert signed(m3) < signed(m3_old)

    # In the case of adding a giant element, call this first, then add the element.
    # In any case, this only adjusts elements at or before m[2]
    # from the first index that previously could have had a weight > 1 to min(m[2], the first index that can't have a weight > 1) (never empty), set weights to 1 or 0
    # from the first index that could have a weight > 1 to m[2] (possibly empty), shift weights by delta.
    m2 = signed(m[2])
    i1 = -signed(m3)-117 # see above, this is the first index that could have weight > 1 (anything after this will have weight 1 or 0)
    i1_old = -signed(m3_old)-117 # anything before this is already weight 1 or 0
    flatten_range = max(i1_old, 5):min(m2, i1-1)
    recompute_range = max(i1, 5):m2
    # From the level where one element contributes 2^64 to the level where one element contributes 1 is 64, and from there to the level where 2^64 elements contributes 1 is another 2^64.
    @assert length(flatten_range) <= 128
    @assert length(recompute_range) <= 128

    checkbounds(m, flatten_range)
    @inbounds for i in flatten_range # set nonzeros to 1
        old_weight = m[i]
        weight = old_weight != 0
        m[i] = weight
        m4 += weight-old_weight
    end

    delta = m3_old-m3
    checkbounds(m, recompute_range)
    @inbounds for i in recompute_range
        old_weight = m[i]
        old_weight <= 1 && continue # in this case, the weight was and still is 0 or 1
        m4 += update_weight!(m, i, (old_weight-1) >> delta)
    end

    m[4] = m4
end

Base.@propagate_inbounds function update_weight!(m::Memory{UInt64}, i, shifted_significand_sum)
    weight = _convert(UInt64, shifted_significand_sum) + 1
    old_weight = m[i]
    m[i] = weight
    weight-old_weight
end

get_alloced_indices(exponent::UInt64) = _convert(Int, 10268 + exponent >> 3), exponent << 3 & 0x38
get_level_weights_nonzero_indices(exponent::UInt64) = _convert(Int, 10235 + exponent >> 6), exponent & 0x3f

function _set_to_zero!(m::Memory, i::Int)
    # Find the entry's pos in the edit map table
    j = i + 10523
    mj = m[j]
    mj == 0 && return # if the entry is already zero, return
    pos = _convert(Int, mj >> 11)
    exponent = mj & 2047
    # set the entry to zero (no need to zero the exponent)
    # m[j] = 0 is moved to after we adjust the edit_map entry for the shifted element, in case there is no shifted element

    # update group total weight and total weight
    significand = m[pos]
    weight_index = _convert(Int, exponent + 4)
    significand_sum = update_significand_sum(m, weight_index, -UInt128(significand))
    old_weight = m[weight_index]
    m4 = m[4]
    m4 -= old_weight
    if significand_sum == 0 # We zeroed out a group
        level_weights_nonzero_index,level_weights_nonzero_subindex = get_level_weights_nonzero_indices(exponent)
        chunk = m[level_weights_nonzero_index] &= ~(0x8000000000000000 >> level_weights_nonzero_subindex)
        m[weight_index] = 0
        if m4 == 0 # There are no groups left
            m[2] = 4
        else
            m2 = m[2]
            if weight_index == m2 # We zeroed out the first group
                while chunk == 0 # Find the new m[2]
                    level_weights_nonzero_index -= 1
                    m2 -= 64
                    chunk = m[level_weights_nonzero_index]
                end
                m2 += 63-trailing_zeros(chunk) - level_weights_nonzero_subindex
                m[2] = m2
            end
        end
    else # We did not zero out a group
        shift = signed(exponent + m[3])
        new_weight = _convert(UInt64, significand_sum << shift) + 1
        m[weight_index] = new_weight
        m4 += new_weight
    end

    m[4] = m4 # This might be less than 2^32, but that's okay. If it is, and that's relevant, it will be corrected in _rand_slow_path

    # lookup the group by exponent
    group_length_index = _convert(Int, 4 + 3*2046 + 2exponent)
    group_pos = m[group_length_index-1]
    group_length = m[group_length_index]
    group_lastpos = _convert(Int, (group_pos-2)+2group_length)

    # TODO for perf: see if it's helpful to gate this on pos != group_lastpos
    # shift the last element of the group into the spot occupied by the removed element
    m[pos] = m[group_lastpos]
    shifted_element = m[pos+1] = m[group_lastpos+1]

    # adjust the edit map entry of the shifted element
    m[_convert(Int, shifted_element) + 10523] = _convert(UInt64, pos) << 11 + exponent
    m[j] = 0

    # When zeroing out a group, mark the group as empty so that compaction will update the group metadata and then skip over it.
    if significand_sum == 0
        m[group_pos+1] = exponent | 0x8000000000000000
    end

    # shrink the group
    m[group_length_index] = group_length-1 # no need to zero group entries

    nothing
end

"""
    initialize_empty(len::Integer)::Memory{UInt64}

Initialize a `Memory` that, when underlaying a `Weights` object, represents `len` zeros.
"""
function initialize_empty(len::Integer)
    m = Memory{UInt64}(undef, allocated_memory(len))
    # m .= 0 # This is here so that a sparse rendering for debugging is easier TODO for tests: set this to 0xdeadbeefdeadbeed
    m[4:10523+len] .= 0 # metadata and edit map need to be zeroed but the bulk does not
    m[1] = len
    m[2] = 4
    # no need to set m[3]
    m[10267] = 10524+len
    m
end
allocated_memory(length::Integer) = 10523 + 7*length # TODO for perf: consider giving some extra constant factor allocation to avoid repeated compaction at small sizes
length_from_memory(allocated_memory::Integer) = Int((allocated_memory-10523)/7)

Base.resize!(w::Union{SemiResizableWeights, ResizableWeights}, len::Integer) = resize!(w, Int(len))
function Base.resize!(w::Union{SemiResizableWeights, ResizableWeights}, len::Int)
    m = w.m
    old_len = m[1]
    if len > old_len
        am = allocated_memory(len)
        if am > length(m)
            w isa SemiResizableWeights && throw(ArgumentError("Cannot increase the size of a SemiResizableWeights above its original allocated size. Try using a ResizableWeights instead."))
            _resize!(w, len)
        else
            m[1] = len
        end
    else
        w[len+1:old_len] .= 0 # This is a necessary but highly nontrivial operation
        m[1] = len
    end
    w
end
"""
Reallocate w with the size len, compacting w into that new memory.
Any elements if w past len must be set to zero already (that's a general invariant for
Weights, though, not just this function).
"""
function _resize!(w::ResizableWeights, len::Integer)
    m = w.m
    old_len = m[1]
    m2 = Memory{UInt64}(undef, allocated_memory(len))
    # m2 .= 0 # For debugging; TODO: set to 0xdeadbeefdeadbeef to test
    m2[1] = len
    if len > old_len # grow
        unsafe_copyto!(m2, 2, m, 2, old_len + 10523)
        m2[old_len + 10524:len + 10523] .= 0
    else # shrink
        unsafe_copyto!(m2, 2, m, 2, len + 10523)
    end

    compact!(m2, m)
    w.m = m2
    w
end

function compact!(dst::Memory{UInt64}, src::Memory{UInt64})
    dst_i = length_from_memory(length(dst)) + 10524
    src_i = length_from_memory(length(src)) + 10524
    next_free_space = src[10267]

    while src_i < next_free_space

        # Skip over abandoned groups TODO refactor these loops for clarity
        target = signed(src[src_i+1])
        while target < 0
            if unsigned(target) < 0xc000000000000000 # empty non-abandoned group; let's clean it up
                @assert 0x8000000000000001 <= unsigned(target) <= 0x80000000000007fe
                exponent = unsigned(target) - 0x8000000000000000 # TODO for clarity: dry this
                allocs_index, allocs_subindex = get_alloced_indices(exponent)
                allocs_chunk = dst[allocs_index] # TODO for perf: consider not copying metadata on out of place compaction (and consider the impact here)
                log2_allocated_size_p1 = allocs_chunk >> allocs_subindex % UInt8
                allocated_size = 1<<(log2_allocated_size_p1-1)
                new_chunk = allocs_chunk - UInt64(log2_allocated_size_p1) << allocs_subindex
                dst[allocs_index] = new_chunk # zero out allocated size (this will force re-allocation so we can let the old, wrong pos info stand)
                src_i += 2allocated_size # skip the group
            else # the decaying corpse of an abandoned group. Ignore it.
                src_i -= 2target
            end
            src_i >= next_free_space && @goto break_outer
            target = signed(src[src_i+1])
        end

        # Trace an element of the group back to the edit info table to find the group id
        j = target + 10523
        exponent = src[j] & 2047

        # Lookup the group in the group location table to find its length (performance optimization for copying, necessary to decide new allocated size and update pos)
        # exponent of 0x00000000000007fe is index 6+3*2046
        # exponent of 0x0000000000000001 is index 4+5*2046
        group_length_index = _convert(Int, 4 + 3*2046 + 2exponent)
        group_length = src[group_length_index]

        # Update group pos in level_location_info
        dst[group_length_index-1] += unsigned(Int64(dst_i-src_i))

        # Lookup the allocated size (an alternative to scanning for the next nonzero, needed because we are setting allocated size)
        # exponent of 0x00000000000007fe is index 6+5*2046, 2
        # exponent of 0x00000000000007fd is index 6+5*2046, 1
        # exponent of 0x0000000000000004 is index 5+5*2046+512, 0
        # exponent of 0x0000000000000003 is index 5+5*2046+512, 3
        # exponent of 0x0000000000000002 is index 5+5*2046+512, 2
        # exponent of 0x0000000000000001 is index 5+5*2046+512, 1
        allocs_index, allocs_subindex = get_alloced_indices(exponent)
        allocs_chunk = dst[allocs_index]
        log2_allocated_size = allocs_chunk >> allocs_subindex % UInt8 - 1
        log2_new_allocated_size = group_length == 0 ? 0 : Base.top_set_bit(group_length-1)
        new_chunk = allocs_chunk + Int64(log2_new_allocated_size - log2_allocated_size) << allocs_subindex
        dst[allocs_index] = new_chunk

        # Adjust the pos entries in edit_map (bad memory order TODO: consider unzipping edit map to improve locality here)
        delta = unsigned(Int64(dst_i-src_i)) << 11
        dst[j] += delta
        for k in 1:signed(group_length)-1 # TODO: add a benchmark that stresses compaction and try hoisting this bounds checking
            target = src[src_i+2k+1]
            j = _convert(Int, target + 10523)
            dst[j] += delta
        end

        # Copy the group to a compacted location
        unsafe_copyto!(dst, dst_i, src, src_i, 2group_length)

        # Advance indices
        src_i += 2*1<<log2_allocated_size # TODO add test that fails if the 2* part is removed
        dst_i += 2*1<<log2_new_allocated_size
    end
    @label break_outer
    dst[10267] = dst_i
end

# Conform to the AbstractArray API
Base.size(w::Weights) = (w.m[1],)

<<<<<<< HEAD
# Shoe-horn into the legacy DynamicDiscreteSampler API so that we can leverage existing tests
struct WeightBasedSampler
    w::ResizableWeights
end
WeightBasedSampler() = WeightBasedSampler(ResizableWeights(512))

function Base.push!(wbs::WeightBasedSampler, index, weight)
    index > length(wbs.w) && resize!(wbs.w, max(index, 2length(wbs.w)))
    wbs.w[index] = weight
    wbs
end
function Base.append!(wbs::WeightBasedSampler, inds::AbstractVector, weights::AbstractVector)
    axes(inds) == axes(weights) || throw(DimensionMismatch("inds and weights have different axes"))
    min_ind,max_ind = extrema(inds)
    min_ind < 1 && throw(BoundsError(wbs.w, min_ind))
    max_ind > length(wbs.w) && resize!(wbs.w, max(max_ind, 2length(wbs.w)))
    for (i,w) in zip(inds, weights)
        wbs.w[i] = w
    end
    wbs
end
function Base.delete!(wbs::WeightBasedSampler, index)
    index ∈ eachindex(wbs.w) && wbs.w[index] != 0 || throw(ArgumentError("Element $index is not present"))
    wbs.w[index] = 0
    wbs
end
Random.rand(rng::AbstractRNG, wbs::Random.SamplerTrivial{<:WeightBasedSampler}, n::Integer) = rand(rng, st[].w, n)
Random.rand(rng::AbstractRNG, st::Random.SamplerTrivial{<:WeightBasedSampler}) = rand(rng, st[].w)
Random.gentype(::Type{WeightBasedSampler}) = Int

const DynamicDiscreteSampler = WeightBasedSampler

include("bulk_sampling.jl")

=======
>>>>>>> 29098305
# Precompile
precompile(ResizableWeights, (Int,))
precompile(length, (ResizableWeights,))
precompile(resize!, (ResizableWeights, Int))
precompile(setindex!, (ResizableWeights, Float64, Int))
precompile(getindex, (ResizableWeights, Int))
precompile(rand, (typeof(Random.default_rng()), ResizableWeights))
precompile(rand, (ResizableWeights,))

end<|MERGE_RESOLUTION|>--- conflicted
+++ resolved
@@ -798,43 +798,8 @@
 # Conform to the AbstractArray API
 Base.size(w::Weights) = (w.m[1],)
 
-<<<<<<< HEAD
-# Shoe-horn into the legacy DynamicDiscreteSampler API so that we can leverage existing tests
-struct WeightBasedSampler
-    w::ResizableWeights
-end
-WeightBasedSampler() = WeightBasedSampler(ResizableWeights(512))
-
-function Base.push!(wbs::WeightBasedSampler, index, weight)
-    index > length(wbs.w) && resize!(wbs.w, max(index, 2length(wbs.w)))
-    wbs.w[index] = weight
-    wbs
-end
-function Base.append!(wbs::WeightBasedSampler, inds::AbstractVector, weights::AbstractVector)
-    axes(inds) == axes(weights) || throw(DimensionMismatch("inds and weights have different axes"))
-    min_ind,max_ind = extrema(inds)
-    min_ind < 1 && throw(BoundsError(wbs.w, min_ind))
-    max_ind > length(wbs.w) && resize!(wbs.w, max(max_ind, 2length(wbs.w)))
-    for (i,w) in zip(inds, weights)
-        wbs.w[i] = w
-    end
-    wbs
-end
-function Base.delete!(wbs::WeightBasedSampler, index)
-    index ∈ eachindex(wbs.w) && wbs.w[index] != 0 || throw(ArgumentError("Element $index is not present"))
-    wbs.w[index] = 0
-    wbs
-end
-Random.rand(rng::AbstractRNG, wbs::Random.SamplerTrivial{<:WeightBasedSampler}, n::Integer) = rand(rng, st[].w, n)
-Random.rand(rng::AbstractRNG, st::Random.SamplerTrivial{<:WeightBasedSampler}) = rand(rng, st[].w)
-Random.gentype(::Type{WeightBasedSampler}) = Int
-
-const DynamicDiscreteSampler = WeightBasedSampler
-
 include("bulk_sampling.jl")
 
-=======
->>>>>>> 29098305
 # Precompile
 precompile(ResizableWeights, (Int,))
 precompile(length, (ResizableWeights,))
