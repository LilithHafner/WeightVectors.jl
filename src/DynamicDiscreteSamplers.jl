module DynamicDiscreteSamplers

export DynamicDiscreteSampler, SamplerIndices

using Distributions, Random, StaticArrays

const UPPER_LIMIT = Int64(10)^12
const MAX_CUT = typemax(UInt64)-UPPER_LIMIT+1
const RANDF = 2^11/MAX_CUT

@inline sig(x::Float64) = (reinterpret(UInt64, x) & Base.significand_mask(Float64)) + Base.significand_mask(Float64) + 1

@inline function flot(sg::UInt128, level::Integer)
    shift = Int64(8 * sizeof(sg) - 53 - leading_zeros(sg))
    x = (sg >>= shift) % UInt64
    exp = level + shift + 1022
    reinterpret(Float64, x + (exp << 52))
end

struct SelectionSampler
    p::MVector{64, Float64}
    o::MVector{64, Int16}
end
function Base.rand(rng::AbstractRNG, ss::SelectionSampler, v::Float64, lastfull::Int)
    u = v*ss.p[lastfull]
    @inbounds for i in lastfull-1:-1:1
        ss.p[i] < u && return i+1
    end
    return 1
end
function set_cum_weights!(ss::SelectionSampler, ns, reorder)
    p, lastfull = ns.sampled_level_weights, ns.track_info.lastfull
    if reorder
        ns.track_info.reset_order = 0
        if !ns.track_info.reset_distribution && issorted(@view(p[1:lastfull]))
            return ss
        end
        @inline reorder_levels(ns, ss, p, lastfull)
        ns.track_info.firstchanged = 1
    end
    firstc = ns.track_info.firstchanged
    ss.p[1] = p[1]
    f = firstc + Int(firstc == 1)
    @inbounds for i in f:lastfull
        ss.p[i] = ss.p[i-1] + p[i]
    end
    ns.track_info.firstchanged = lastfull
    return ss
end
function reorder_levels(ns, ss, p, lastfull)
    sortperm!(@view(ss.o[1:lastfull]), @view(p[1:lastfull]); alg=Base.Sort.InsertionSortAlg())
    @inbounds for i in 1:lastfull
        if ss.o[i] == zero(Int16)
            all_index = ns.level_set_map.indices[ns.sampled_level_numbers[i]+1075][1]
            ns.level_set_map.indices[ns.sampled_level_numbers[i]+1075] = (all_index, i)
            continue
        end
        value1 = ns.sampled_levels[i]
        value2 = ns.sampled_level_numbers[i]
        value3 = p[i]
        x, y = i, Int(ss.o[i])
        while y != i
            ss.o[x] = zero(Int16)
            ns.sampled_levels[x] = ns.sampled_levels[y]
            ns.sampled_level_numbers[x] = ns.sampled_level_numbers[y]
            p[x] = p[y]
            x = y
            y = Int(ss.o[x])
        end
        ns.sampled_levels[x] = value1
        ns.sampled_level_numbers[x] = value2
        p[x] = value3
        ss.o[x] = zero(Int16)
        all_index = ns.level_set_map.indices[ns.sampled_level_numbers[i]+1075][1]
        ns.level_set_map.indices[ns.sampled_level_numbers[i]+1075] = (all_index, i)
    end
end

mutable struct RejectionInfo
    length::Int
    maxw::Float64
    mask::UInt64
end
struct RejectionSampler
    data::Vector{Tuple{Int, Float64}}
    level::Int
    track_info::RejectionInfo
    RejectionSampler(level, i, v) = new([(i, v)], level, RejectionInfo(1, v, zero(UInt)))
end
function Random.rand(rng::AbstractRNG, rs::RejectionSampler, f::Function)
    len = rs.track_info.length
    mask = rs.track_info.mask
    maxw = rs.track_info.maxw
    while true
        u = rand(rng, UInt64)
        i = Int(u & mask)
        i >= len && continue
        i += 1
        res, x = rs.data[i]
        f(rng, u) * maxw < x && return (i, res)
    end
end
@inline randreuse(rng, u) = Float64(u >>> 11) * 0x1.0p-53
@inline randnoreuse(rng, _) = rand(rng)
function Base.push!(rs::RejectionSampler, i, x)
    len = rs.track_info.length += 1
    if len > length(rs.data)
        resize!(rs.data, 2*length(rs.data))
        rs.track_info.mask = UInt(1) << (8*sizeof(len-1) - leading_zeros(len-1)) - 1
    end
    rs.data[len] = (i, x)
    maxwn = rs.track_info.maxw
    rs.track_info.maxw = ifelse(x > maxwn, x, maxwn)
    rs
end
Base.isempty(rs::RejectionSampler) = length(rs) == 0 # For testing only
Base.length(rs::RejectionSampler) = rs.track_info.length # For testing only

struct LinkedListSet
    data::MVector{34, UInt64}
    LinkedListSet() = new(zero(MVector{34, UInt64}))
end
Base.in(i::Int, x::LinkedListSet) = x.data[i >> 6 + 18] & (UInt64(1) << (0x3f - (i & 0x3f))) != 0
Base.push!(x::LinkedListSet, i::Int) = (x.data[i >> 6 + 18] |= UInt64(1) << (0x3f - (i & 0x3f)); x)
Base.delete!(x::LinkedListSet, i::Int) = (x.data[i >> 6 + 18] &= ~(UInt64(1) << (0x3f - (i & 0x3f))); x)
function Base.findnext(x::LinkedListSet, i::Int)
    j = i >> 6 + 18
    k = i & 0x3f
    y = x.data[j] << k
    y != 0 && return i + leading_zeros(y)
    j2 = findnext(!iszero, x.data, j+1)
    isnothing(j2) && return nothing
    j2 << 6 + leading_zeros(x.data[j2]) - 18*64
end
function Base.findprev(x::LinkedListSet, i::Int)
    j = i >> 6 + 18
    k = i & 0x3f
    y = x.data[j] >> (0x3f - k)
    y != 0 && return i - trailing_zeros(y)
    j2 = findprev(!iszero, x.data, j-1)
    isnothing(j2) && return nothing
    j2 << 6 - trailing_zeros(x.data[j2]) - 17*64 - 1
end

# ------------------------------

#=
Each entry is assigned a level based on its power.
We have at most min(n, 2048) levels.
# Maintain a distribution over the top 64 levels and ignore any lower
(or maybe the top log(n) levels and treat the rest as a single level).
For each level, maintain a distribution over the elements of that level
Also, maintain a distribution over the 64 most significant levels.
To facilitate updating, but unused during sampling, also maintain,
A linked list set (supports push!, delete!, in, findnext, and findprev) of levels
A pointer to the least significant tracked level (-1075 if there are fewer than 64 levels)
A vector that maps elements (integers) to their level and index in the level

To sample,
draw from the distribution over the top 64 levels and then
draw from the distribution over the elements of that level.

To add a new element at a given weight,
determine the level of that weight,
create a new level if needed,
add the element to the distribution of that level,
and update the distribution over the top 64 levels if needed.
Log the location of the new element.

To create a new level,
Push the level into the linked list set of levels.
If the level is below the least significant tracked level, that's all.
Otherwise, update the least significant tracked level and evict an element
from the distribution over the top 64 levels if necessary

To remove an element,
Lookup the location of the element
Remove the element from the distribution of its level
If the level is now empty, remove the level from the linked list set of levels
If the level is below the least significant tracked level, that's all.
Otherwise, update the least significant tracked level and add an element to the
distribution over the top 64 levels if possible
=#

struct LevelMap
    presence::BitVector
    indices::Vector{Tuple{Int, Int}}
    function LevelMap()
        presence = BitVector()
        resize!(presence, 2098)
        fill!(presence, false)
        indices = Vector{Tuple{Int, Int}}(undef, 2098)
        return new(presence, indices)
    end
end
struct EntryInfo
    presence::BitVector
    indices_out::Vector{Int16}
    indices_in::Vector{Int}
    EntryInfo() = new(BitVector(), Int16[], Int[])
end
mutable struct TrackInfo
    lastsampled_idx::Int
    lastsampled_idx_out::Int
    lastsampled_idx_in::Int
    least_significant_sampled_level::Int # The level number of the least significant tracked level
    nvalues::Int
    firstchanged::Int
    lastfull::Int
    reset_order::Int
    reset_distribution::Bool
end
struct NestedSampler
    # Used in sampling
    distribution_over_levels::SelectionSampler # A distribution over 1:64
    sampled_levels::MVector{64, Int16} # The top up to 64 levels indices
    all_levels::Vector{Tuple{UInt128, RejectionSampler}} # All the levels, in insertion order, along with their total weights

    # Not used in sampling
    sampled_level_weights::MVector{64, Float64} # The weights of the top up to 64 levels
    sampled_level_numbers::MVector{64, Int16} # The level numbers of the top up to 64 levels
    level_set::LinkedListSet # A set of which levels are non-empty (named by level number)
    level_set_map::LevelMap # A mapping from level number to index in all_levels and index in sampled_levels (or 0 if not in sampled_levels)
    entry_info::EntryInfo # A mapping from element to level number and index in that level (index in level is 0 if entry is not present)
    track_info::TrackInfo
end

NestedSampler() = NestedSampler(
    SelectionSampler(zero(MVector{64, Float64}), MVector{64, Int16}(1:64)),
    zero(MVector{64, Int16}),
    Tuple{UInt128, RejectionSampler}[],
    zero(MVector{64, Float64}),
    zero(MVector{64, Int16}),
    LinkedListSet(),
    LevelMap(),
    EntryInfo(),
    TrackInfo(0, 0, 0, -1075, 0, 1, 0, 0, true),
)

Base.rand(ns::NestedSampler, n::Integer) = rand(Random.default_rng(), ns, n)
function Base.rand(rng::AbstractRNG, ns::NestedSampler, n::Integer)
    n < 100 && return [rand(rng, ns) for _ in 1:n]
    lastfull = ns.track_info.lastfull
    totws = 0.0
    maxw = 0.0
    nvalues_sampled = 0
    for i in 1:lastfull
        w = ns.sampled_level_weights[i]
        totws += w
        maxw = ifelse(w > maxw, w, maxw)
        nvalues_sampled += length(ns.all_levels[Int(ns.sampled_levels[i])][2])
    end
    maxw/totws > 0.98 && return [rand(rng, ns) for _ in 1:n]
    nvalues_unsampled = ns.track_info.nvalues - nvalues_sampled
    r = (1-nvalues_unsampled/typemax(UInt64))^n
    n_nots = 0
    ws = @view(ns.sampled_level_weights[1:lastfull])
    inds = Vector{Int}(undef, n)
    if rand(rng) > r
        n_nots = extract_rand_multi!(rng, FallBackSampler(), ns, inds, totws, n, r)
    end
    n_each = rand(rng, Multinomial(n - n_nots, ws ./ totws))
    q = 1
    @inbounds for (level, k) in enumerate(n_each)
        bucket = ns.all_levels[Int(ns.sampled_levels[level])][2]
        f = length(bucket) <= 2048 ? randreuse : randnoreuse
        for _ in 1:k
            ti = @inline rand(rng, bucket, f)
            inds[q] = ti[2]
            q += 1
        end
    end
    shuffle!(rng, inds)
    return inds
end
Base.rand(ns::NestedSampler) = rand(Random.default_rng(), ns)
@inline function Base.rand(rng::AbstractRNG, ns::NestedSampler)
    track_info = ns.track_info
    track_info.reset_order += 1
    lastfull = track_info.lastfull
    reorder = lastfull > 8 && track_info.reset_order > 300*lastfull
    if track_info.reset_distribution || reorder 
        @inline set_cum_weights!(ns.distribution_over_levels, ns, reorder)
        track_info.reset_distribution = false
    end
    u = rand(rng, UInt64)
    if u < MAX_CUT
        return _rand(rng, ns, u, lastfull, track_info)
    else
        level_index = rand(rng, FallBackSampler(), ns, lastfull)
        level_index === 0 && return _rand(rng, ns, u, lastfull, track_info)
        j, i = rand(rng, ns.all_levels[level_index][2], randnoreuse)
        return i
    end
end
@inline function _rand(rng, ns, u, lastfull, track_info)
    v = Float64(u >>> 11) * RANDF
    level = @inline rand(rng, ns.distribution_over_levels, v, lastfull)
    j, i = @inline rand(rng, ns.all_levels[Int(ns.sampled_levels[level])][2], randnoreuse)
    track_info.lastsampled_idx = i
    track_info.lastsampled_idx_out = level
    track_info.lastsampled_idx_in = j
    return i
end

function Base.append!(ns::NestedSampler, inds::Union{AbstractRange{Int}, Vector{Int}}, 
        xs::Union{AbstractRange{Float64}, Vector{Float64}})
    ns.track_info.reset_distribution = true
    ns.track_info.reset_order += length(inds)
    ns.track_info.nvalues += length(inds)
    maxi = maximum(inds)
    l_info = lastindex(ns.entry_info.presence)
    if maxi > l_info
        newl = max(2*l_info, maxi)
        resize!(ns.entry_info.indices_out, newl)
        resize!(ns.entry_info.indices_in, newl)
        resize!(ns.entry_info.presence, newl)
        fill!(@view(ns.entry_info.presence[l_info+1:newl]), false)
    end
    for (i, x) in zip(inds, xs)
        if ns.entry_info.presence[i]
            throw(ArgumentError("Element $i is already present"))
        end
        _push!(ns, i, x)
    end
    return ns
end

@inline function Base.push!(ns::NestedSampler, i::Int, x::Float64)
    ns.track_info.reset_distribution = true
    ns.track_info.reset_order += 1
    ns.track_info.nvalues += 1
    i <= 0 && throw(ArgumentError("Elements must be positive"))
<<<<<<< HEAD
    x <= 0.0 && throw(ArgumentError("Weights must be positive"))
    l_info = lastindex(ns.entry_info.indices)
=======
    l_info = lastindex(ns.entry_info.presence)
>>>>>>> 6ebe71e9
    if i > l_info
        newl = max(2*l_info, i)
        resize!(ns.entry_info.indices_out, newl)
        resize!(ns.entry_info.indices_in, newl)
        resize!(ns.entry_info.presence, newl)
        fill!(@view(ns.entry_info.presence[l_info+1:newl]), false)
    elseif ns.entry_info.presence[i]
        throw(ArgumentError("Element $i is already present"))
    end
    return _push!(ns, i, x)
end

@inline function _push!(ns::NestedSampler, i::Int, x::Float64)
    level = exponent(x)
    level_b16 = Int16(level)
    bucketw = significand(x)/2
    ns.entry_info.presence[i] = true
    if level ∉ ns.level_set
        # Log the entry
        ns.entry_info.indices_out[i] = level_b16
        ns.entry_info.indices_in[i] = 1

        # Create a new level (or revive an empty level)
        push!(ns.level_set, level)
        existing_level_indices = ns.level_set_map.presence[level+1075]
        all_levels_index = if !existing_level_indices
            level_sampler = RejectionSampler(level, i, bucketw)
            push!(ns.all_levels, (sig(x), level_sampler))
            length(ns.all_levels)
        else
            level_indices = ns.level_set_map.indices[level+1075]
            w, level_sampler = ns.all_levels[level_indices[1]]
            @assert w == 0
            @assert isempty(level_sampler)
            push!(level_sampler, i, bucketw)
            ns.all_levels[level_indices[1]] = (sig(x), level_sampler)
            level_indices[1]
        end
        ns.level_set_map.presence[level+1075] = true

        # Update the sampled levels if needed
        if level > ns.track_info.least_significant_sampled_level # we just created a sampled level
            if ns.track_info.lastfull < 64 # Add the new level to the top 64
                ns.track_info.lastfull += 1
                sl_length = ns.track_info.lastfull
                ns.sampled_levels[sl_length] = Int16(all_levels_index)
                ns.sampled_level_weights[sl_length] = x
                ns.sampled_level_numbers[sl_length] = level_b16
                ns.level_set_map.indices[level+1075] = (all_levels_index, sl_length)
                if sl_length == 64
                    ns.track_info.least_significant_sampled_level = findnext(ns.level_set, ns.track_info.least_significant_sampled_level+1)
                end
            else # Replace the least significant sampled level with the new level
                j, k = ns.level_set_map.indices[ns.track_info.least_significant_sampled_level+1075]
                ns.level_set_map.indices[ns.track_info.least_significant_sampled_level+1075] = (j, 0)
                ns.sampled_levels[k] = Int16(all_levels_index)
                ns.sampled_level_weights[k] = x
                ns.sampled_level_numbers[k] = level_b16
                ns.level_set_map.indices[level+1075] = (all_levels_index, k)
                ns.track_info.least_significant_sampled_level = findnext(ns.level_set, ns.track_info.least_significant_sampled_level+1)
                firstc = ns.track_info.firstchanged
                ns.track_info.firstchanged = ifelse(k < firstc, k, firstc)
            end
        else # created an unsampled level
            ns.level_set_map.indices[level+1075] = (all_levels_index, 0)
        end
    else # Add to an existing level
        j, k = ns.level_set_map.indices[level+1075]
        w, level_sampler = ns.all_levels[j]
        push!(level_sampler, i, bucketw)
        ns.entry_info.indices_out[i] = level_b16
        ns.entry_info.indices_in[i] = length(level_sampler)
        wn = w+sig(x)
        ns.all_levels[j] = (wn, level_sampler)

        if k != 0 # level is sampled
            ns.sampled_level_weights[k] = flot(wn, level)
            firstc = ns.track_info.firstchanged
            ns.track_info.firstchanged = ifelse(k < firstc, k, firstc)
        end
    end
    return ns
end

@inline function Base.delete!(ns::NestedSampler, i::Int)
    ns_track_info = ns.track_info
    ns_track_info.reset_distribution = true
    ns_track_info.reset_order += 1
    ns_track_info.nvalues -= 1
    if i <= 0 || i > lastindex(ns.entry_info.presence)
        throw(ArgumentError("Element $i is not present"))
    end
    if ns_track_info.lastsampled_idx == i
        level = Int(ns.sampled_level_numbers[ns_track_info.lastsampled_idx_out])
        j = ns_track_info.lastsampled_idx_in
    else
        level = Int(ns.entry_info.indices_out[i])
        j = ns.entry_info.indices_in[i]
    end
    ns_track_info.lastsampled_idx = 0
    !ns.entry_info.presence[i] && throw(ArgumentError("Element $i is not present"))
    ns.entry_info.presence[i] = false

    l, k = ns.level_set_map.indices[level+1075]
    w, level_sampler = ns.all_levels[l]
    _i, significand = level_sampler.data[j]
    @assert _i == i
    len = level_sampler.track_info.length
    moved_entry, _ = level_sampler.data[j] = level_sampler.data[len]
    level_sampler.data[len] = (0, 0.0)
    level_sampler.track_info.length -= 1
    if (len & (len-1)) == 0
        level_sampler.track_info.mask = UInt(1) << (8*sizeof(len-1) - leading_zeros(len-1)) - 1
    end
    if moved_entry != i
        @assert ns.entry_info.indices_in[moved_entry] == length(level_sampler)+1
        ns.entry_info.indices_in[moved_entry] = j
    end
    wn = w-sig(significand*exp2(level+1))
    ns.all_levels[l] = (wn, level_sampler)

    if isempty(level_sampler) # Remove a level
        delete!(ns.level_set, level)
        ns.all_levels[l] = (zero(UInt128), level_sampler) # Fixup for rounding error
        if k != 0 # Remove a sampled level
            firstc = ns.track_info.firstchanged
            ns.track_info.firstchanged = ifelse(k < firstc, k, firstc)
            replacement = findprev(ns.level_set, ns_track_info.least_significant_sampled_level-1)
            ns.level_set_map.indices[level+1075] = (l, 0)
            if isnothing(replacement) # We'll now have fewer than 64 sampled levels
                ns_track_info.least_significant_sampled_level = -1075
                sl_length = ns_track_info.lastfull
                ns_track_info.lastfull -= 1
                moved_level = ns.sampled_level_numbers[sl_length]
                if moved_level == Int16(level)
                    ns.sampled_level_weights[sl_length] = 0.0
                else
                    ns.sampled_level_numbers[k], ns.sampled_level_numbers[sl_length] = ns.sampled_level_numbers[sl_length], ns.sampled_level_numbers[k]
                    ns.sampled_levels[k], ns.sampled_levels[sl_length] = ns.sampled_levels[sl_length], ns.sampled_levels[k]
                    ns.sampled_level_weights[k] = ns.sampled_level_weights[sl_length]
                    ns.sampled_level_weights[sl_length] = 0.0
                    all_index, _l = ns.level_set_map.indices[ns.sampled_level_numbers[k]+1075]
                    @assert _l == ns.track_info.lastfull+1
                    ns.level_set_map.indices[ns.sampled_level_numbers[k]+1075] = (all_index, k)
                    all_index = ns.level_set_map.indices[ns.sampled_level_numbers[sl_length]+1075][1]
                    ns.level_set_map.indices[ns.sampled_level_numbers[sl_length]+1075] = (all_index, sl_length)
                end
            else # Replace the removed level with the replacement
                ns_track_info.least_significant_sampled_level = replacement
                all_index, _zero = ns.level_set_map.indices[replacement+1075]
                @assert _zero == 0
                ns.level_set_map.indices[replacement+1075] = (all_index, k)
                w, replacement_level = ns.all_levels[all_index]
                ns.sampled_levels[k] = Int16(all_index)
                ns.sampled_level_weights[k] = flot(w, replacement)
                ns.sampled_level_numbers[k] = replacement
            end
        end
    elseif k != 0
        ns.sampled_level_weights[k] = flot(wn, level)
        firstc = ns.track_info.firstchanged
        ns.track_info.firstchanged = ifelse(k < firstc, k, firstc)
    end
    return ns
end

struct FallBackSampler end
function Base.rand(rng::AbstractRNG, fs::FallBackSampler, ns::NestedSampler, lastfull::Int)
    totwnots = 0.0
    for i in eachindex(ns.level_set_map.indices)
        !ns.level_set_map.presence[i] && continue
        level_index, k = ns.level_set_map.indices[i]
        k !== 0 && continue
        wlevel, level_sampler = ns.all_levels[level_index]
        isempty(level_sampler) && continue
        totwnots += flot(wlevel, level_sampler.level)
    end
    totw = totwnots + ns.distribution_over_levels.p[lastfull]
    r = (typemax(UInt)/UPPER_LIMIT) * (totwnots/totw)
    rand(rng) > r && return 0
    u = rand(rng)*totwnots
    last = 0
    w = 0.0
    for i in eachindex(ns.level_set_map.indices)
        !ns.level_set_map.presence[i] && continue
        level_index, k = ns.level_set_map.indices[i]
        k !== 0 && continue
        wlevel, level_sampler = ns.all_levels[level_index]
        isempty(level_sampler) && continue
        w += flot(wlevel, level_sampler.level)
        w > u && return level_index
        last = level_index
    end
    return last
end
function extract_rand_multi!(rng::AbstractRNG, fs::FallBackSampler, ns::NestedSampler, inds, totws, n, r)
    totwnots = sum(flot(sl[1], sl[2].level) for sl in ns.all_levels 
                   if !isempty(sl[2]) && ns.level_set_map.indices[sl[2].level+1075][2] == 0)
    pnots = totwnots/(totwnots + totws)  
    n_nots = rand(rng) > (1 - (pnots^n)) / (1-r) ? rand(rng, Truncated(Binomial(n, pnots), 1, n)) : 0
    if n_nots != 0
        wnots = [flot(sl[1], sl[2].level) for sl in ns.all_levels
                 if !isempty(sl[2]) && ns.level_set_map.indices[sl[2].level+1075][2] == 0]
        n_each_nots = rand(rng, Multinomial(n_nots, wnots ./ totwnots))
        i, q = 1, n
        for sl in ns.all_levels
            isempty(sl[2]) || ns.level_set_map.indices[sl[2].level+1075][2] != 0 && continue
            bucket = sl[2]
            f = length(bucket) <= 2048 ? randreuse : randnoreuse
            for _ in 1:n_each_nots[i]
                ti = @inline rand(rng, bucket, f)
                inds[q] = ti[2]
                q -= 1
            end
            i += 1
        end
    end
    return n_nots
end

Base.in(i::Int, ns::NestedSampler) = 0 < i <= length(ns.entry_info.presence) && ns.entry_info.presence[i]

Base.isempty(ns::NestedSampler) = ns.track_info.nvalues == 0

struct SamplerIndices{I}
    ns::NestedSampler
    iter::I
end
function SamplerIndices(ns::NestedSampler)
    iter = Iterators.Flatten((Iterators.map(x -> x[1], @view(b[2].data[1:b[2].track_info.length])) for b in ns.all_levels))
    SamplerIndices(ns, iter)
end
Base.iterate(inds::SamplerIndices) = Base.iterate(inds.iter)
Base.iterate(inds::SamplerIndices, state) = Base.iterate(inds.iter, state)
Base.eltype(::Type{<:SamplerIndices}) = Int
Base.IteratorSize(::Type{<:SamplerIndices}) = Base.HasLength()
Base.length(inds::SamplerIndices) = inds.ns.track_info.nvalues

const DynamicDiscreteSampler = NestedSampler

end<|MERGE_RESOLUTION|>--- conflicted
+++ resolved
@@ -331,12 +331,8 @@
     ns.track_info.reset_order += 1
     ns.track_info.nvalues += 1
     i <= 0 && throw(ArgumentError("Elements must be positive"))
-<<<<<<< HEAD
     x <= 0.0 && throw(ArgumentError("Weights must be positive"))
-    l_info = lastindex(ns.entry_info.indices)
-=======
     l_info = lastindex(ns.entry_info.presence)
->>>>>>> 6ebe71e9
     if i > l_info
         newl = max(2*l_info, i)
         resize!(ns.entry_info.indices_out, newl)
