module WeightVectors

<<<<<<< HEAD
using Random

VERSION >= v"1.11.0-DEV.469" && eval(Meta.parse("public Weights"))
export FixedSizeWeightVector, WeightVector, SemiResizableWeightVector
=======
export FixedSizeWeightVector, WeightVector
>>>>>>> f72a7bc0

isdefined(@__MODULE__, :Memory) || const Memory = Vector # Compat for Julia < 1.11

const DEBUG = Base.JLOptions().check_bounds == 1
_convert(T, x) = DEBUG ? T(x) : x%T
macro check(arg)
    DEBUG ? esc(:(@assert $arg)) : nothing
end

"""
    AbstractWeightVector <: AbstractVector{Float64}

An abstract vector capable of storing normal, non-negative floating point numbers on which
`rand` samples an index according to values rather than sampling a value uniformly.
"""
abstract type AbstractWeightVector <: AbstractVector{Float64} end
"""
    FixedSizeWeightVector <: AbstractWeightVector

An object that conforms to the `AbstractWeightVector` interface and cannot be resized.
"""
struct FixedSizeWeightVector <: AbstractWeightVector
    m::Memory{UInt64}
    global _FixedSizeWeightVector
    _FixedSizeWeightVector(m::Memory{UInt64}) = new(m)
end
"""
    WeightVector <: AbstractWeightVector

An object that conforms to the `AbstractWeightVector` interface and can be resized.
"""
mutable struct WeightVector <: AbstractWeightVector
    m::Memory{UInt64}
    global _WeightVector
    _WeightVector(m::Memory{UInt64}) = new(m)
end

#===== Overview  ======

# Objective

This package provides a discrete random sampler with the following key properties
 - Exact: sampling probability exactly matches provided weights
 - O(1) worst case expected runtime for sampling
        (though termination only guaranteed probabilistically)
 - O(1) worst case amortized update time to change the weight of any element
        (an individual update may take up to O(n))
 - O(n) space complexity
 - O(n) construction time
 - Fast constant factor in practice. Typical usage has a constant factor of tens of clock
        cycles and pathological usage has a constant factor of thousands of clock cycles.


# Brief implementation overview

Weights are are divided into levels according to their exponents. To sample, first sample a
level and then sample an element within that level.


# Definition of terms

v::Float64 aka weight
    An entry in a Weights object set with `w[i] = v`, retrieved with `v = w[i]`.
exponent::UInt64
    The exponent of a weight is `reinterpret(UInt64, weight) >> 52`.
    Note that this is _not_ the same as `Base.exponent(weight)` nor
    `reinterpret(UInt64, weight) & Base.exponent_mask(Float64)`.
level
    All the weights in a Weights object that have the same exponent.
significand::UInt64
    The significand of a weight is `reinterpret(UInt64, weight) << 11 | 0x8000000000000000`.
    Ranges from 0x8000000000000000 for 1.0 to 0xfffffffffffff800 for 1.9999...
    The ratio of two weights with the same exponent is the ratio of their significands.
significand_sum::UInt128
    The sum of the significands of the weights in a given level.
    Is 0 for empty levels and otherwise ranges from widen(0x8000000000000000) to
    widen(0xfffffffffffff800) * length(weights).
weight
    Refers to the relative likely hood of an event. Weights are like probabilities except
    they do not need to sum to one. In this codebase, the term "weight" is used to refer to
    four things: the weight of an element relative to all the other elements in in a
    Weights object; the weight of an element relative to the other elements in its level;
    the weight of a level relative to the other levels as defined by level_weights; and the
    weight of a level relative to the other levels as defined by significand_sums.


# Implementation and data structure overview

Weights are non-negative Float64s. They are divided into levels according to their
exponents, apart from subnormals which are first normalized by the sampler. The normal exponents
needs then to be shifted by 52 to make space for the subnormals. Each level has a weight which is
the exact sum of the weights in that level. We can't represent this sum exactly as a Float64 so we
represent it as significand_sum::UInt128 which is the sum of the significands of the weights in that
level. To get the level's weight, compute big(significand_sum)<<exponent.

## Sampling
Sampling with BigInt weights is not efficient so each level also has an approximate weight
which is a UInt64. These approximate weights are computed as exact_weight<<global_shift+1 if
exact_weight is nonzero, and 0 otherwise. global_shift is a constant maintained by the
sampler so that the sum of the approximate weights is less than 2^64 and greater than 2^32.

To sample a level, we pick a random UInt64 between 1 and the sum of the approximate weights.
Then use linear search to find the level that corresponds to (with the highest weight levels
at the start of that search). This picks a level with probability according to approximate
weights which is not quite accurate. We correct for this by adding a small probability
rejection. If the linear search lands on the edge of a level (which can happen at most
2098/2^32 of the time), we consider rejecting. That process need not be fast but is O(1) and
utilizes significand_sum directly.

Sampling an element within a level is straightforward rejection sampling which is O(1)
because all rejection probabilities are less than or equal to 1/2.

## Stored values and invariants
TODO

## Updates
TODO

# Memory layout (TODO: add alternative layout for small cases) =#

# <memory_length::Int>
# 1                      length::Int
# 2                      max_level::Int # absolute pointer to the last element of level weights that is nonzero or 5 if all are zero.
# 3                      shift::Int level weights are equal to significand_sums<<(exponent+shift), plus one if significand_sum is not zero
# 4                      non_zero_weights::Int # number of nonzero weights in the sampler
# 5                      sum(level weights)::UInt64
# 6..2103                level weights::[UInt64 2098] # earlier is lower. first is exponent 0x001, last is exponent 0x832.
# 2104..6299             significand_sums::[UInt128 2098] # sum of significands (the maximum significand contributes 0xfffffffffffff800)
# 6300..10495            level location info::[NamedTuple{pos::Int, length::Int} 2046] indexes into sub_weights, pos is absolute into m.
# 10496..10528           level_weights_nonzero::[Bool 2098] # map of which levels have nonzero weight (used to bump m2 efficiently when a level is zeroed out)
# 2 unused bits

# gc info:
# 10531                  next_free_space::Int (used to re-allocate)
# 16 unused bits
# 10532..10794           level allocated length::[UInt8 2098] (2^(x-1) is implied)

# 10795+len..10794+len   edit_map (maps index to current location in sub_weights)::[(pos<<11 + exponent)::UInt64] (zero means zero; fixed location, always at the start. Force full realloc when it OOMs. (len refers to allocated length, not m[1])

# 10795+len..10794+8len  sub_weights (woven with targets)::[[significand::UInt64, target::Int}]]. allocated_len == length_from_memory(length(m)) (len refers to allocated length, not m[1]). Note that there will sometimes be a single unusable word at the end of sub_weights

# significands are stored in sub_weights with their implicit leading 1 added
#     normals: element_from_sub_weights = 0x8000000000000000 | (reinterpret(UInt64, weight::Float64) << 11)
#     subnormals: element_from_sub_weights = reinterpret(UInt64, weight::Float64) << (64 - exponent)
# And sampled with
#     rand(UInt64) < element_from_sub_weights
# this means that for the lowest normal significand (52 zeros with an implicit leading one),
# achieved by 2.0, 4.0, etc the significand stored in sub_weights is 0x8000000000000000
# and there are 2^63 pips less than that value (1/2 probability). For the
# highest normal significand (52 ones with an implicit leading 1) the significand
# stored in sub_weights is 0xfffffffffffff800 and there are 2^64-2^11 pips less than
# that value for a probability of (2^64-2^11) / 2^64 == (2^53-1) / 2^53 == prevfloat(2.0)/2.0
@check 0xfffffffffffff800//big(2)^64 == (UInt64(2)^53-1)//UInt64(2)^53 == big(prevfloat(2.0))/big(2.0)
@check 0x8000000000000000 | (reinterpret(UInt64, prevfloat(1.0)::Float64) << 11) === 0xfffffffffffff800
# significand sums are literal sums of the element_from_sub_weights's (though stored
# as UInt128s because any two element_from_sub_weights's will overflow when added).

# target can also store metadata useful for compaction.
# the range 0x0000000000000001 to 0x7fffffffffffffff (1:typemax(Int)) represents literal targets
# the range 0x8000000000000001 to 0x8000000000000832 indicates that this is an empty but non-abandoned group with exponent target-0x8000000000000000
# the range 0xc000000000000000 to 0xffffffffffffffff indicates that the group is abandoned and has length -target.

## Initial API:

# setindex!, getindex, resize! (auto-zeros), scalar rand
# Trivial extensions:
# push!, delete!

Random.rand(rng::AbstractRNG, st::Random.SamplerTrivial{<:AbstractWeightVector}) = _rand(rng, st[].m)
Random.Sampler(::Type{<:Random.AbstractRNG}, w::AbstractWeightVector, ::Random.Repetition) = Random.SamplerTrivial(w)
Random.gentype(::Type{<:AbstractWeightVector}) = Int
Base.getindex(w::AbstractWeightVector, i::Int) = _getindex(w.m, i)
Base.setindex!(w::AbstractWeightVector, v, i::Int) = (_setindex!(w.m, Float64(v), i); w)
Base.iszero(w::AbstractWeightVector) = w.m[2] == 5

#=@inbounds=# function _rand(rng::AbstractRNG, m::Memory{UInt64})

    @label reject

    # Select level
    x = @inline rand(rng, Random.Sampler(rng, Base.OneTo(m[5]), Val(1)))
    i = _convert(Int, m[2])
    mi = m[i]
    @inbounds while i > 6
        x <= mi && break
        x -= mi
        i -= 1
        mi = m[i]
    end

    if x >= mi # mi is the weight rounded down plus 1. If they are equal than we should refine further and possibly reject.
        # Low-probability rejection to improve accuracy from very close to perfect.
        # This branch should typically be followed with probability < 2^-21. In cases where
        # the probability is higher (i.e. m[5] < 2^32), _rand_slow_path will mutate m by
        # modifying m[3] and recomputing approximate weights to increase m[5] above 2^32.
        # This branch is still O(1) but constant factors don't matter except for in the case
        # of repeated large swings in m[5] with calls to rand interspersed.
        x > mi && error("This should be unreachable!")
        if @noinline _rand_slow_path(rng, m, i)
            @goto reject
        end
    end

    # Lookup level info
    j = 2i + 6288
    pos = m[j]
    len = m[j+1]

    sample_within_level(rng, m, pos, len)
end

@inline function sample_within_level(rng, m, pos, len)
    while true
        r = rand(rng, UInt64)
        k1 = (r>>leading_zeros(len-1))
        k2 = _convert(Int, k1<<1+pos)
        # TODO for perf: delete the k1 < len check by maintaining all the out of bounds m[k2] equal to 0
        rand(rng, UInt64) < m[k2] * (k1 < len) && return Int(signed(m[k2+1]))
    end
end

function _rand_slow_path(rng::AbstractRNG, m::Memory{UInt64}, i)
    # shift::Int = exponent+m[3]
    # significand_sum::UInt128 = ...
    # weight::UInt64 = significand_sum<<shift+1
    # true_weight::ExactReal = exact(significand_sum)<<shift
    # true_weight::ExactReal = significand_sum<<shift + exact(significand_sum)<<shift & ...0000.1111...
    # rejection_p = weight-true_weight = (significand_sum<<shift+1) - (significand_sum<<shift + exact(significand_sum)<<shift & ...0000.1111...)
    # rejection_p = 1 - exact(significand_sum)<<shift & ...0000.1111...
    # acceptance_p = exact(significand_sum)<<shift & ...0000.1111...  (for example, if significand_sum<<shift is exact, then acceptance_p will be zero)
    # TODO for confidence: add a test that fails if this were to mix up floor+1 and ceil.
    exponent = i-5
    shift = signed(exponent + m[3])
    significand_sum = get_significand_sum(m, i)

    m5 = m[5]
    if m5 < UInt64(1)<<32
        # If the sum of approximate weights becomes less than 2^32, then for performance reasons (to keep this low probability rejection step sufficiently low probability)
        # Increase the shift to a reasonable level.
        # The fact that we are here past the isempty check in `rand` means that there are some nonzero weights.

        m2 = signed(m[2])
        x = zero(UInt64)
        checkbounds(m, 2m2-2Sys.WORD_SIZE+2093:2m2+2093)
        @inbounds for i in Sys.WORD_SIZE:-1:0 # This loop is backwards so that memory access is forwards. TODO for perf, we can get away with shaving 1 to 10 off of this loop.
            # This can underflow from significand sums into weights, but that underflow is safe because it can only happen if all the latter weights are zero. Be careful about this when re-arranging the memory layout!
            x += m[2m2-2i+2093] >> (i - 1)
        end

        # x is computed by rounding down at a certain level and then summing (and adding 1)
        # m[5] will be computed by rounding up at a more precise level and then summing
        # x could be 0 (treated as 1/2 when computing log2 with top_set_bit), composed of
        # .9 + .9 + .9 + ... for up to about log2(length) levels
        # meaning m[5] could be up to 2log2(length) times greater than predicted according to x2
        # if length is 2^64 than this could push m[5]'s top set bit up to 9 bits higher.

        # If, on the other hand, x was computed with significantly higher precision, then
        # it could overflow if there were 2^64 elements in a weight. We could probably
        # squeeze a few more bits out of this, but targeting 46 with a window of 46 to 53 is
        # plenty good enough.

        m3 = unsigned(-17 - Base.top_set_bit(x) - (m2 - 5))

        set_global_shift_increase!(m, m2, m3, m5) # TODO for perf: special case all call sites to this function to take advantage of known shift direction and/or magnitude; also try outlining

        @check 46 <= Base.top_set_bit(m[5]) <= 53 # Could be a higher because of the rounding up, but this should never bump top set bit by more than about 8 # TODO for perf: delete
    end

    while true # TODO for confidence: move this to a separate, documented function and add unit tests.
        x = rand(rng, UInt64)
        # p_stage = significand_sum << shift & ...00000.111111...64...11110000
        shift += 64
        target = (significand_sum << shift) % UInt64
        x > target && return true
        x < target && return false
        shift >= 0 && return false
    end
end

function _getindex(m::Memory{UInt64}, i::Int)
    @boundscheck 1 <= i <= m[1] || throw(BoundsError(_FixedSizeWeightVector(m), i))
    j = i + 10794
    mj = m[j]
    mj == 0 && return 0.0
    pos = _convert(Int, mj >> 12)
    weight = m[pos]
    exponent = mj & 4095
    if exponent <= 52
        reinterpret(Float64, weight >> (64-exponent))
    else
        reinterpret(Float64, ((exponent-52)<<52) | (weight - 0x8000000000000000) >> 11)
    end
end

function _setindex!(m::Memory, v::Float64, i::Int)
    @boundscheck 1 <= i <= m[1] || throw(BoundsError(_FixedSizeWeightVector(m), i))
    uv = reinterpret(UInt64, v)
    if uv == 0
        _set_to_zero!(m, i)
        return
    end
    uv <= 0x7fefffffffffffff || throw(DomainError(v, "Invalid weight"))
    # Find the entry's pos in the edit map table
    j = i + 10794
    if m[j] == 0
        _set_from_zero!(m, v, i)
    else
        _set_nonzero!(m, v, i)
    end
end

function _set_nonzero!(m, v, i)
    # TODO for performance: join these two operations
    _set_to_zero!(m, i)
    _set_from_zero!(m, v, i)
end

Base.@propagate_inbounds function get_significand_sum(m, i)
    i = _convert(Int, 2i+2092)
    UInt128(m[i]) | (UInt128(m[i+1]) << 64)
end
function update_significand_sum(m, i, delta)
    j = _convert(Int, 2i+2092)
    significand_sum = get_significand_sum(m, i) + delta
    m[j] = significand_sum % UInt64
    m[j+1] = (significand_sum >>> 64) % UInt64
    significand_sum
end

function _set_from_zero!(m::Memory, v::Float64, i::Int)
    uv = reinterpret(UInt64, v)
    j = i + 10794
    @check m[j] == 0
    m[4] += 1
    exponent = uv >> 52
    if exponent == 0
        exponent = _convert(UInt64, Base.top_set_bit(uv))
        significand = uv << (64-exponent)
    else
        exponent += 52
        significand = 0x8000000000000000 | uv << 11
    end
    # update group total weight and total weight
    weight_index = _convert(Int, exponent + 5)
    significand_sum = update_significand_sum(m, weight_index, significand) # Temporarily break the "weights are accurately computed" invariant

    if m[5] == 0 # if we were empty, set global shift (m[3]) so that m[5] will become ~2^40.
        m[3] = -24 - exponent

        shift = -24
        weight = _convert(UInt64, significand_sum << shift) + 1

        @check Base.top_set_bit(weight-1) == 40 # TODO for perf: delete
        m[weight_index] = weight
        m[5] = weight
    else
        shift = signed(exponent + m[3])
        if Base.top_set_bit(significand_sum)+shift > 64
            # if this would overflow, drop shift so that it renormalizes down to 48.
            # this drops shift at least ~16 and makes the sum of weights at least ~2^48. # TODO: add an check
            # Base.top_set_bit(significand_sum)+shift == 48
            # Base.top_set_bit(significand_sum)+signed(exponent + m[3]) == 48
            # Base.top_set_bit(significand_sum)+signed(exponent) + signed(m[3]) == 48
            # signed(m[3]) == 48 - Base.top_set_bit(significand_sum) - signed(exponent)
            m3 = 48 - Base.top_set_bit(significand_sum) - exponent
            # The "weights are accurately computed" invariant is broken for weight_index, but the "sum(weights) == m[5]" invariant still holds
            # set_global_shift_decrease! will do something wrong to weight_index, but preserve the "sum(weights) == m[5]" invariant.
            set_global_shift_decrease!(m, m3) # TODO for perf: special case all call sites to this function to take advantage of known shift direction and/or magnitude; also try outlining
            shift = signed(exponent + m3)
        end
        weight = _convert(UInt64, significand_sum << shift) + 1

        old_weight = m[weight_index]
        m[weight_index] = weight # The "weights are accurately computed" invariant is now restored
        m5 = m[5] # The "sum(weights) == m[5]" invariant is broken
        m5 -= old_weight
        # m5 can overflow when added to `weight` only if the previous branch preventing single level overflow isn't taken
        m5, o = Base.add_with_overflow(m5, weight) # The "sum(weights) == m5" invariant now holds, though the computation overflows
        if o
            # If weights overflow (>2^64) then shift down by 16 bits
            m3 = m[3]-0x10
            set_global_shift_decrease!(m, m3, m5) # TODO for perf: special case all call sites to this function to take advantage of known shift direction and/or magnitude; also try outlining
            if weight_index > m[2] # if the new weight was not adjusted by set_global_shift_decrease!, then adjust it manually
                shift = signed(exponent+m3)
                new_weight = _convert(UInt64, significand_sum << shift) + 1

                @check significand_sum != 0
                @check m[weight_index] == weight

                m[weight_index] = new_weight
                m[5] += new_weight-weight
            end
        else
            m[5] = m5
        end
    end
    m[2] = max(m[2], weight_index) # Set after insertion because update_weights! may need to update the global shift, in which case knowing the old m[2] will help it skip checking empty levels
    level_weights_nonzero_index,level_weights_nonzero_subindex = get_level_weights_nonzero_indices(exponent)
    m[level_weights_nonzero_index] |= 0x8000000000000000 >> level_weights_nonzero_subindex

    # lookup the group by exponent and bump length
    group_length_index = _convert(Int, 6299 + 2exponent)
    group_pos = m[group_length_index-1]
    group_length = m[group_length_index]+1
    m[group_length_index] = group_length # setting this before compaction means that compaction will ensure there is enough space for this expanded group, but will also copy one index (16 bytes) of junk which could access past the end of m. The junk isn't an issue once coppied because we immediately overwrite it. The former (copying past the end of m) only happens if the group to be expanded is already kissing the end. In this case, it will end up at the end after compaction and be easily expanded afterwords. Consequently, we treat that case specially and bump group length and manually expand after compaction
    allocs_index,allocs_subindex = get_alloced_indices(exponent)
    allocs_chunk = m[allocs_index]
    log2_allocated_size = allocs_chunk >> allocs_subindex % UInt8 - 1
    allocated_size = 1<<log2_allocated_size

    # if there is not room in the group, shift and expand
    if group_length > allocated_size
        next_free_space = m[10531]
        # if at end already, simply extend the allocation # TODO see if removing this optimization is problematic; TODO verify the optimization is triggering
        if next_free_space == (group_pos-2)+2group_length # note that this is valid even if group_length is 1 (previously zero).
            new_allocation_length = max(2, 2allocated_size)
            new_next_free_space = next_free_space+new_allocation_length
            if new_next_free_space > length(m)+1 # There isn't room; we need to compact
                m[group_length_index] = group_length-1 # See comment above; we don't want to copy past the end of m
                next_free_space = compact!(m, m)
                group_pos = next_free_space-new_allocation_length # The group will move but remian the last group
                new_next_free_space = next_free_space+new_allocation_length
                @check new_next_free_space < length(m)+1 # TODO for perf, delete this
                m[group_length_index] = group_length

                # Re-lookup allocated chunk because compaction could have changed other
                # chunk elements. However, the allocated size of this group could not have
                # changed because it was previously maxed out.
                allocs_chunk = m[allocs_index]
                @check log2_allocated_size == allocs_chunk >> allocs_subindex % UInt8 - 1
                @check allocated_size == 1<<log2_allocated_size
            end
            # expand the allocated size and bump next_free_space
            new_chunk = allocs_chunk + UInt64(1) << allocs_subindex
            m[allocs_index] = new_chunk
            m[10531] = new_next_free_space
        else # move and reallocate (this branch also handles creating new groups: TODO expirment with perf and clarity by splicing that branch out)
            twice_new_allocated_size = max(0x2,allocated_size<<2)
            new_next_free_space = next_free_space+twice_new_allocated_size
            if new_next_free_space > length(m)+1 # out of space; compact. TODO for perf, consider resizing at this time slightly eagerly?
                m[group_length_index] = group_length-1 # incrementing the group length before compaction is spotty because if the group was previously empty then this new group length will be ignored (compact! loops over sub_weights, not levels)
                next_free_space = compact!(m, m)
                m[group_length_index] = group_length
                new_next_free_space = next_free_space+twice_new_allocated_size
                @check new_next_free_space < length(m)+1 # After compaction there should be room TODO for perf, delete this

                group_pos = m[group_length_index-1] # The group likely moved during compaction

                # Re-lookup allocated chunk because compaction could have changed other
                # chunk elements. However, the allocated size of this group could not have
                # changed because it was previously maxed out.
                allocs_chunk = m[allocs_index]
                @check log2_allocated_size == allocs_chunk >> allocs_subindex % UInt8 - 1
                @check allocated_size == 1<<log2_allocated_size
            end
            # TODO for perf: make compact! re-allocate the expanded group larger so there's no need to double the allocated size here if the compact branch is taken
            # TODO for perf, try removing the moveie before compaction (tricky: where to store that info?)
            # TODO make this whole alg dry, but only after setting up robust benchmarks in CI

            # expand the allocated size and bump next_free_space
            new_chunk = allocs_chunk + UInt64(1) << allocs_subindex
            m[allocs_index] = new_chunk

            m[10531] = new_next_free_space

            # Copy the group to new location
            (v"1.11" <= VERSION || 2group_length-2 != 0) && unsafe_copyto!(m, next_free_space, m, group_pos, 2group_length-2) # TODO for clarity and maybe perf: remove this version check

            # Adjust the pos entries in edit_map (bad memory order TODO: consider unzipping edit map to improve locality here)
            delta = (next_free_space-group_pos) << 12
            for k in 1:group_length-1
                target = m[_convert(Int, next_free_space)+2k-1]
                l = _convert(Int, target + 10794)
                m[l] += delta
            end

            # Mark the old group as moved so compaction will skip over it TODO: test this
            # TODO for perf: delete this and instead have compaction check if the index
            # pointed to by the start of the group points back (in the edit map) to that location
            if allocated_size != 0
                m[_convert(Int, group_pos)+1] = unsigned(Int64(-allocated_size))
            end

            # update group start location
            group_pos = m[group_length_index-1] = next_free_space
        end
    end

    # insert the element into the group
    group_lastpos = _convert(Int, (group_pos-2)+2group_length)
    m[group_lastpos] = significand
    m[group_lastpos+1] = i

    # log the insertion location in the edit map
    m[j] = _convert(UInt64, group_lastpos) << 12 + exponent

    nothing
end

function set_global_shift_increase!(m::Memory, m2, m3::UInt64, m5) # Increase shift, on deletion of elements
    @check signed(m[3]) < signed(m3)
    m[3] = m3
    # Story:
    # In the likely case that the weight decrease resulted in a level's weight hitting zero
    # that level's weight is already updated and m5 adjusted accordingly TODO for perf don't adjust, pass the values around instead
    # In any event, m5 is accurate for current weights and all weights and significand_sums's above (before) m2 are zero so we don't need to touch them
    # Between m2 and i1, weights that were previously 1 may need to be increased. Below (past, after) i1, all weights will round up to 1 or 0 so we don't need to touch them

    #=
    weight = UInt64(significand_sum<<shift) + 1
    when is that always 1? when
    UInt64(significand_sum<<shift) == 0
    significand_sum could be as much as m[4] * 0xfffffffffffff800. When
    shift <= -Base.top_set_bit(m[4] * 0xfffffffffffff800)
    significand_sum<<shift will be zero.
    shift = signed(exponent+m3)
    shift = signed(i-4+m3)
    signed(i-5+m3) <= -Base.top_set_bit(m[4] * 0xfffffffffffff800)
    i <= -signed(m3)-Base.top_set_bit(m[4] * 0xfffffffffffff800)+5
    So for i <= signed(m3)-Base.top_set_bit(m[4] * 0xfffffffffffff800)+5 we will not need to adjust the ith weight
    A slightly stricter and simpler condition is i <= -signed(m3)-59-Base.top_set_bit(m[4])
    =#
    r0 = max(6, -signed(m3)-59-Base.top_set_bit(m[4]))
    r1 = m2

    # shift = signed(i-5+m3)
    # weight = significand_sum == 0 ? 0 : UInt64(significand_sum << shift) + 1
    # shift < -64; the low 64 bits are shifted off.
    # i < -59-signed(m3); the low 64 bits are shifted off.

    checkbounds(m, r0:2r1+2093)
    @inbounds for i in r0:min(r1, -60-signed(m3))
        significand_sum_lo = m[_convert(Int, 2i+2092)]
        significand_sum_hi = m[_convert(Int, 2i+2093)]
        significand_sum_lo == significand_sum_hi == 0 && continue # in this case, the weight was and still is zero
        shift = signed(i-5+m3) + 64
        m5 += update_weight!(m, i, significand_sum_hi << shift)
    end
    @inbounds for i in max(r0,-59-signed(m3)):r1
        significand_sum = get_significand_sum(m, i)
        significand_sum == 0 && continue # in this case, the weight was and still is zero
        shift = signed(i-5+m3)
        m5 += update_weight!(m, i, significand_sum << shift)
    end

    m[5] = m5
end

function set_global_shift_decrease!(m::Memory, m3::UInt64, m5=m[5]) # Decrease shift, on insertion of elements
    m3_old = m[3]
    m[3] = m3
    @check signed(m3) < signed(m3_old)

    # In the case of adding a giant element, call this first, then add the element.
    # In any case, this only adjusts elements at or before m[2]
    # from the first index that previously could have had a weight > 1 to min(m[2], the first index that can't have a weight > 1) (never empty), set weights to 1 or 0
    # from the first index that could have a weight > 1 to m[2] (possibly empty), shift weights by delta.
    m2 = signed(m[2])
    i1 = -signed(m3)-59-Base.top_set_bit(m[4]) # see above, this is the first index that could have weight > 1 (anything after this will have weight 1 or 0)
    i1_old = -signed(m3_old)-59-Base.top_set_bit(m[4]) # anything before this is already weight 1 or 0
    flatten_range = max(i1_old, 6):min(m2, i1-1)
    recompute_range = max(i1, 6):m2
    # From the level where one element contributes 2^64 to the level where one element contributes 1 is 64, and from there to the level where 2^64 elements contributes 1 is another 2^64.
    @check length(flatten_range) <= 64+Base.top_set_bit(m[4])+1
    @check length(recompute_range) <= 64+Base.top_set_bit(m[4])+1

    checkbounds(m, flatten_range)
    @inbounds for i in flatten_range # set nonzeros to 1
        old_weight = m[i]
        weight = old_weight != 0
        m[i] = weight
        m5 += weight-old_weight
    end

    delta = m3_old-m3
    checkbounds(m, recompute_range)
    @inbounds for i in recompute_range
        old_weight = m[i]
        old_weight <= 1 && continue # in this case, the weight was and still is 0 or 1
        m5 += update_weight!(m, i, (old_weight-1) >> delta)
    end

    m[5] = m5
end

Base.@propagate_inbounds function update_weight!(m::Memory{UInt64}, i, shifted_significand_sum)
    weight = _convert(UInt64, shifted_significand_sum) + 1
    old_weight = m[i]
    m[i] = weight
    weight-old_weight
end

get_alloced_indices(exponent::UInt64) = _convert(Int, 10532 + exponent >> 3), exponent << 3 & 0x38
get_level_weights_nonzero_indices(exponent::UInt64) = _convert(Int, 10496 + exponent >> 6), exponent & 0x3f

function _set_to_zero!(m::Memory, i::Int)
    # Find the entry's pos in the edit map table
    j = i + 10794
    mj = m[j]
    mj == 0 && return # if the entry is already zero, return
    m[4] -= 1
    pos = _convert(Int, mj >> 12)
    exponent = mj & 4095

    # set the entry to zero (no need to zero the exponent)
    # m[j] = 0 is moved to after we adjust the edit_map entry for the shifted element, in case there is no shifted element

    # update group total weight and total weight
    significand = m[pos]
    weight_index = _convert(Int, exponent + 5)
    significand_sum = update_significand_sum(m, weight_index, -UInt128(significand))
    old_weight = m[weight_index]
    m5 = m[5]
    m5 -= old_weight
    if significand_sum == 0 # We zeroed out a group
        level_weights_nonzero_index,level_weights_nonzero_subindex = get_level_weights_nonzero_indices(exponent)
        chunk = m[level_weights_nonzero_index] &= ~(0x8000000000000000 >> level_weights_nonzero_subindex)
        m[weight_index] = 0
        if m5 == 0 # There are no groups left
            m[2] = 5
        else
            m2 = m[2]
            if weight_index == m2 # We zeroed out the first group
                while chunk == 0 # Find the new m[2]
                    level_weights_nonzero_index -= 1
                    m2 -= 64
                    chunk = m[level_weights_nonzero_index]
                end
                m2 += 63-trailing_zeros(chunk) - level_weights_nonzero_subindex
                m[2] = m2
            end
        end
    else # We did not zero out a group
        shift = signed(exponent + m[3])
        new_weight = _convert(UInt64, significand_sum << shift) + 1
        m[weight_index] = new_weight
        m5 += new_weight
    end

    m[5] = m5 # This might be less than 2^32, but that's okay. If it is, and that's relevant, it will be corrected in _rand_slow_path

    # lookup the group by exponent
    group_length_index = _convert(Int, 6299 + 2exponent)
    group_pos = m[group_length_index-1]
    group_length = m[group_length_index]
    group_lastpos = _convert(Int, (group_pos-2)+2group_length)

    # TODO for perf: see if it's helpful to gate this on pos != group_lastpos
    # shift the last element of the group into the spot occupied by the removed element
    m[pos] = m[group_lastpos]
    shifted_element = m[pos+1] = m[group_lastpos+1]

    # adjust the edit map entry of the shifted element
    m[_convert(Int, shifted_element) + 10794] = _convert(UInt64, pos) << 12 + exponent
    m[j] = 0

    # When zeroing out a group, mark the group as empty so that compaction will update the group metadata and then skip over it.
    if significand_sum == 0
        m[group_pos+1] = exponent | 0x8000000000000000
    end

    # shrink the group
    m[group_length_index] = group_length-1 # no need to zero group entries

    nothing
end

"""
    initialize_empty(len::Int)::Memory{UInt64}

Initialize a `Memory` that, when underlaying a `Weights` object, represents `len` zeros.
"""
function initialize_empty(len::Int)
    m = Memory{UInt64}(undef, allocated_memory(len))
    # m .= 0 # This is here so that a sparse rendering for debugging is easier TODO for tests: set this to 0xdeadbeefdeadbeed
    m[4:10794+len] .= 0 # metadata and edit map need to be zeroed but the bulk does not
    m[1] = len
    m[2] = 5
    # no need to set m[3]
    m[10531] = 10795+len
    m
end
allocated_memory(length::Int) = 10794 + 8*length
length_from_memory(allocated_memory::Int) = Int((allocated_memory-10794)/8)

Base.resize!(w::WeightVector, len::Integer) = resize!(w, Int(len))
function Base.resize!(w::WeightVector, len::Int)
    m = w.m
    old_len = m[1]
    if len > old_len
        am = allocated_memory(len)
        if am > length(m)
            _resize!(w, len)
        else
            m[1] = len
        end
    else
        w[len+1:old_len] .= 0 # This is a necessary but highly nontrivial operation
        m[1] = len
    end
    w
end
"""
Reallocate w with the size len, compacting w into that new memory.
Any elements if w past len must be set to zero already (that's a general invariant for
Weights, though, not just this function).
"""
function _resize!(w::WeightVector, len::Integer)
    m = w.m
    old_len = m[1]
    m2 = Memory{UInt64}(undef, allocated_memory(len))
    # m2 .= 0 # For debugging; TODO: set to 0xdeadbeefdeadbeef to test
    m2[1] = len
    if len > old_len # grow
        unsafe_copyto!(m2, 2, m, 2, old_len + 10794)
        m2[old_len + 10795:len + 10794] .= 0
    else # shrink
        unsafe_copyto!(m2, 2, m, 2, len + 10794)
    end

    compact!(m2, m)
    w.m = m2
    w
end

function compact!(dst::Memory{UInt64}, src::Memory{UInt64})
    dst_i = length_from_memory(length(dst)) + 10795
    src_i = length_from_memory(length(src)) + 10795
    next_free_space = src[10531]

    while src_i < next_free_space

        # Skip over abandoned groups TODO refactor these loops for clarity
        target = signed(src[src_i+1])
        while target < 0
            if unsigned(target) < 0xc000000000000000 # empty non-abandoned group; let's clean it up
                @check 0x8000000000000001 <= unsigned(target) <= 0x8000000000000832
                exponent = unsigned(target) - 0x8000000000000000 # TODO for clarity: dry this
                allocs_index, allocs_subindex = get_alloced_indices(exponent)
                allocs_chunk = dst[allocs_index] # TODO for perf: consider not copying metadata on out of place compaction (and consider the impact here)
                log2_allocated_size_p1 = allocs_chunk >> allocs_subindex % UInt8
                allocated_size = 1<<(log2_allocated_size_p1-1)
                new_chunk = allocs_chunk - UInt64(log2_allocated_size_p1) << allocs_subindex
                dst[allocs_index] = new_chunk # zero out allocated size (this will force re-allocation so we can let the old, wrong pos info stand)
                src_i += 2allocated_size # skip the group
            else # the decaying corpse of an abandoned group. Ignore it.
                src_i -= 2target
            end
            src_i >= next_free_space && @goto break_outer
            target = signed(src[src_i+1])
        end

        # Trace an element of the group back to the edit info table to find the group id
        j = target + 10794
        exponent = src[j] & 4095

        # Lookup the group in the group location table to find its length (performance optimization for copying, necessary to decide new allocated size and update pos)
        group_length_index = _convert(Int, 6299 + 2exponent)
        group_length = src[group_length_index]

        # Update group pos in level_location_info
        dst[group_length_index-1] += unsigned(Int64(dst_i-src_i))

        # Lookup the allocated size (an alternative to scanning for the next nonzero, needed because we are setting allocated size)
        allocs_index, allocs_subindex = get_alloced_indices(exponent)
        allocs_chunk = dst[allocs_index]
        log2_allocated_size = allocs_chunk >> allocs_subindex % UInt8 - 1
        log2_new_allocated_size = group_length == 0 ? 0 : Base.top_set_bit(group_length-1)
        new_chunk = allocs_chunk + Int64(log2_new_allocated_size - log2_allocated_size) << allocs_subindex
        dst[allocs_index] = new_chunk

        # Adjust the pos entries in edit_map (bad memory order TODO: consider unzipping edit map to improve locality here)
        delta = unsigned(Int64(dst_i-src_i)) << 12
        dst[j] += delta
        for k in 1:signed(group_length)-1 # TODO: add a benchmark that stresses compaction and try hoisting this bounds checking
            target = src[src_i+2k+1]
            j = _convert(Int, target + 10794)
            dst[j] += delta
        end

        # Copy the group to a compacted location
        unsafe_copyto!(dst, dst_i, src, src_i, 2group_length)

        # Advance indices
        src_i += 2*1<<log2_allocated_size # TODO add test that fails if the 2* part is removed
        dst_i += 2*1<<log2_new_allocated_size
    end
    @label break_outer
    dst[10531] = dst_i
end

# Conform to the AbstractArray API
Base.size(w::AbstractWeightVector) = (w.m[1],)

FixedSizeWeightVector(len::Integer) = _FixedSizeWeightVector(initialize_empty(Int(len)))
FixedSizeWeightVector(x::AbstractWeightVector) = _FixedSizeWeightVector(copy(x.m))
WeightVector(len::Integer) = _WeightVector(initialize_empty(Int(len)))
WeightVector(x::AbstractWeightVector) = _WeightVector(copy(x.m))

# TODO: this can be significantly optimized
function (::Type{T})(x) where {T <: AbstractWeightVector}
    w = T(length(x))
    for (i, v) in enumerate(x)
        w[i] = v
    end
    w
end

include("bulk_sampling.jl")

# Precompile
precompile(WeightVector, (Int,))
precompile(length, (WeightVector,))
precompile(resize!, (WeightVector, Int))
precompile(setindex!, (WeightVector, Float64, Int))
precompile(getindex, (WeightVector, Int))
precompile(rand, (typeof(Random.default_rng()), WeightVector))
precompile(rand, (WeightVector,))

end<|MERGE_RESOLUTION|>--- conflicted
+++ resolved
@@ -1,13 +1,6 @@
 module WeightVectors
 
-<<<<<<< HEAD
-using Random
-
-VERSION >= v"1.11.0-DEV.469" && eval(Meta.parse("public Weights"))
-export FixedSizeWeightVector, WeightVector, SemiResizableWeightVector
-=======
 export FixedSizeWeightVector, WeightVector
->>>>>>> f72a7bc0
 
 isdefined(@__MODULE__, :Memory) || const Memory = Vector # Compat for Julia < 1.11
 
